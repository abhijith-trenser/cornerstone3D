{
<<<<<<< HEAD
  "version": "2.0.0-beta.28",
  "commit": "51f7cde477dda5f580ab020b69a0a54a7d31efcb"
=======
  "version": "1.86.0",
  "commit": "358c296492ed30aa79813a16b5179a9d67fb5fd4"
>>>>>>> 089ac3e5
}<|MERGE_RESOLUTION|>--- conflicted
+++ resolved
@@ -1,9 +1,4 @@
 {
-<<<<<<< HEAD
   "version": "2.0.0-beta.28",
   "commit": "51f7cde477dda5f580ab020b69a0a54a7d31efcb"
-=======
-  "version": "1.86.0",
-  "commit": "358c296492ed30aa79813a16b5179a9d67fb5fd4"
->>>>>>> 089ac3e5
 }