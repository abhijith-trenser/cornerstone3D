--- conflicted
+++ resolved
@@ -68,10 +68,7 @@
     // note you must disable the base rule
     // as it can report incorrect errors
     "no-unused-vars": "off",
-<<<<<<< HEAD
-=======
     // Allow skipping unused variables in params calls by using _Name
->>>>>>> bb7a2d48
     "@typescript-eslint/no-unused-vars": [
       "warn", // or "error"
       {
