import vtkColorMaps from '@kitware/vtk.js/Rendering/Core/ColorTransferFunction/ColorMaps';

import type { ColormapPublic, ColormapRegistration } from '../types';
import isEqual from './isEqual';
import { actorIsA } from './actorCheck';

const _colormaps = new Map();

/**
 * Register a colormap
 * @param name - name of the colormap
 * @param colormap - colormap object
 */
function registerColormap(colormap: ColormapRegistration) {
<<<<<<< HEAD
  colormap.name = colormap.Name;
  _colormaps.set(colormap.Name, colormap);
=======
  colormap.name = colormap.name || colormap.Name;
  _colormaps.set(colormap.name, colormap);
>>>>>>> 907ae707
}

/**
 * Get a colormap by name
 * @param name - name of the colormap
 * @returns colormap object
 */
function getColormap(name) {
  return _colormaps.get(name);
}

/**
 * Get all registered colormap names
 * @returns array of colormap names
 *
 */
function getColormapNames() {
  return Array.from(_colormaps.keys());
}

/**
 * Finds a colormap that matches the given RGB points.
 *
 * @param rgbPoints - The RGB points to match against the colormaps.
 * @returns  The matched colormap object or null if no match is found.
 */
function findMatchingColormap(rgbPoints, actor): ColormapPublic | null {
  const colormapsVTK = vtkColorMaps.rgbPresetNames.map((presetName) =>
    vtkColorMaps.getPresetByName(presetName)
  );

  const colormapsCS3D = getColormapNames().map((colormapName) =>
    getColormap(colormapName)
  );

  const colormaps = colormapsVTK.concat(colormapsCS3D);

  // Find the colormap that matches the given RGB points
  const matchedColormap = colormaps.find((colormap) => {
    const { RGBPoints: presetRGBPoints } = colormap;

    if (presetRGBPoints.length !== rgbPoints.length) {
      return false;
    }

    for (let i = 0; i < presetRGBPoints.length; i += 4) {
      if (
        !isEqual(
          presetRGBPoints.slice(i + 1, i + 4),
          rgbPoints.slice(i + 1, i + 4)
        )
      ) {
        return false;
      }
    }

    return true;
  });

  if (!matchedColormap) {
    return null;
  }

  const opacity = [];
  if (actorIsA(actor, 'vtkVolume')) {
    const opacityPoints = actor
      .getProperty()
      .getScalarOpacity(0)
      .getDataPointer();

    if (!opacityPoints) {
      return {
        name: matchedColormap.Name,
      };
    }

    for (let i = 0; i < opacityPoints.length; i += 2) {
      opacity.push({
        value: opacityPoints[i],
        opacity: opacityPoints[i + 1],
      });
    }
  }

  return {
    name: matchedColormap.Name,
    opacity,
  };
}

export {
  getColormap,
  getColormapNames,
  registerColormap,
  findMatchingColormap,
};<|MERGE_RESOLUTION|>--- conflicted
+++ resolved
@@ -12,13 +12,8 @@
  * @param colormap - colormap object
  */
 function registerColormap(colormap: ColormapRegistration) {
-<<<<<<< HEAD
-  colormap.name = colormap.Name;
-  _colormaps.set(colormap.Name, colormap);
-=======
   colormap.name = colormap.name || colormap.Name;
   _colormaps.set(colormap.name, colormap);
->>>>>>> 907ae707
 }
 
 /**
