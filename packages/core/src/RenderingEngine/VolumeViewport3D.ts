<<<<<<< HEAD
import { RENDERING_DEFAULTS } from '../constants';
import type { BlendModes } from '../enums';
import { OrientationAxis, Events } from '../enums';
import cache from '../cache/cache';
import setDefaultVolumeVOI from './helpers/setDefaultVolumeVOI';
import triggerEvent from '../utilities/triggerEvent';
import { isImageActor } from '../utilities/actorCheck';
=======
import { BlendModes, OrientationAxis, Events } from '../enums';
import { RENDERING_DEFAULTS } from '../constants';
import cache from '../cache';
import setDefaultVolumeVOI from './helpers/setDefaultVolumeVOI';
import { triggerEvent, isImageActor } from '../utilities';
>>>>>>> e14af95b
import { setTransferFunctionNodes } from '../utilities/transferFunctionUtils';
import type vtkVolume from '@kitware/vtk.js/Rendering/Core/Volume';
import type { ViewportInput } from '../types/IViewport';
import type { ImageActor } from '../types/IActor';
import BaseVolumeViewport from './BaseVolumeViewport';

/**
 * An object representing a 3-dimensional volume viewport. VolumeViewport3Ds are used to render
 * 3D volumes in their entirety, and not just load a single slice at a time.
 *
 * For setting volumes on viewports you need to use {@link addVolumesToViewports}
 * which will add volumes to the specified viewports.
 */
class VolumeViewport3D extends BaseVolumeViewport {
  constructor(props: ViewportInput) {
    super(props);

    const { parallelProjection, orientation } = this.options;

    const activeCamera = this.getVtkActiveCamera();

    if (parallelProjection != null) {
      activeCamera.setParallelProjection(parallelProjection);
    }

    if (orientation && orientation !== OrientationAxis.ACQUISITION) {
      this.applyViewOrientation(orientation);
    }
  }

  public resetCamera({
    resetPan = true,
    resetZoom = true,
    resetToCenter = true,
  }): boolean {
    super.resetCamera({ resetPan, resetZoom, resetToCenter });
    const activeCamera = this.getVtkActiveCamera();

    if (activeCamera.getParallelProjection()) {
      activeCamera.setClippingRange(
        -RENDERING_DEFAULTS.MAXIMUM_RAY_DISTANCE,
        RENDERING_DEFAULTS.MAXIMUM_RAY_DISTANCE
      );
    } else {
      activeCamera.setClippingRange(
        RENDERING_DEFAULTS.MINIMUM_SLAB_THICKNESS,
        RENDERING_DEFAULTS.MAXIMUM_RAY_DISTANCE
      );
    }
    return true;
  }

  getRotation = (): number => 0;

  getCurrentImageIdIndex = (): number => {
    return 0;
  };

  getCurrentImageId = (): string => {
    return null;
  };

  setSlabThickness(slabThickness: number, filterActorUIDs?: string[]): void {
    return null;
  }

  setBlendMode(
    blendMode: BlendModes,
    filterActorUIDs?: string[],
    immediate?: boolean
  ): void {
    return null;
  }

  /**
   * Resets the properties of the volume to their default values.
   *
   * @param [volumeId] - The id of the volume to reset. If not provided, the default volume will be reset.
   */
  resetProperties(volumeId?: string): void {
    const volumeActor = volumeId
      ? this.getActor(volumeId)
      : this.getDefaultActor();

    if (!volumeActor) {
      throw new Error(`No actor found for the given volumeId: ${volumeId}`);
    }

    // if a custom slabThickness was set, we need to reset it
    if (volumeActor.slabThickness) {
      volumeActor.slabThickness = RENDERING_DEFAULTS.MINIMUM_SLAB_THICKNESS;
      this.viewportProperties.slabThickness = undefined;
      this.updateClippingPlanesForActors(this.getCamera());
    }

    const imageVolume = cache.getVolume(volumeActor.uid);

    if (!imageVolume) {
      throw new Error(
        `imageVolume with id: ${volumeActor.uid} does not exist in cache`
      );
    }

<<<<<<< HEAD
    setDefaultVolumeVOI(volumeActor.actor as vtkVolume, imageVolume);
=======
    setDefaultVolumeVOI(volumeActor.actor as vtkVolume, imageVolume, false);
>>>>>>> e14af95b

    if (isImageActor(volumeActor)) {
      const transferFunction = (volumeActor.actor as ImageActor)
        .getProperty()
        .getRGBTransferFunction(0);

      setTransferFunctionNodes(
        transferFunction,
        this.initialTransferFunctionNodes
      );
    }

    this.setCamera(this.initialCamera);
    triggerEvent(
      this.element,
      Events.VOI_MODIFIED,
      super.getVOIModifiedEventDetail(volumeId)
    );
  }

  resetSlabThickness(): void {
    return null;
  }
}

export default VolumeViewport3D;<|MERGE_RESOLUTION|>--- conflicted
+++ resolved
@@ -1,18 +1,16 @@
-<<<<<<< HEAD
 import { RENDERING_DEFAULTS } from '../constants';
 import type { BlendModes } from '../enums';
-import { OrientationAxis, Events } from '../enums';
+import { OrientationAxis, Events, Events } from '../enums';
 import cache from '../cache/cache';
 import setDefaultVolumeVOI from './helpers/setDefaultVolumeVOI';
 import triggerEvent from '../utilities/triggerEvent';
 import { isImageActor } from '../utilities/actorCheck';
-=======
-import { BlendModes, OrientationAxis, Events } from '../enums';
+import { setTransferFunctionNodes } from '../utilities/transferFunctionUtils';
+import type vtkVolume from '@kitware/vtk.js/Rendering/Core/Volume';
 import { RENDERING_DEFAULTS } from '../constants';
 import cache from '../cache';
 import setDefaultVolumeVOI from './helpers/setDefaultVolumeVOI';
 import { triggerEvent, isImageActor } from '../utilities';
->>>>>>> e14af95b
 import { setTransferFunctionNodes } from '../utilities/transferFunctionUtils';
 import type vtkVolume from '@kitware/vtk.js/Rendering/Core/Volume';
 import type { ViewportInput } from '../types/IViewport';
@@ -116,11 +114,7 @@
       );
     }
 
-<<<<<<< HEAD
-    setDefaultVolumeVOI(volumeActor.actor as vtkVolume, imageVolume);
-=======
     setDefaultVolumeVOI(volumeActor.actor as vtkVolume, imageVolume, false);
->>>>>>> e14af95b
 
     if (isImageActor(volumeActor)) {
       const transferFunction = (volumeActor.actor as ImageActor)
