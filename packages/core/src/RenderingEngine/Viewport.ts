import type { vtkCamera } from '@kitware/vtk.js/Rendering/Core/Camera';
import vtkMatrixBuilder from '@kitware/vtk.js/Common/Core/MatrixBuilder';
import vtkMath from '@kitware/vtk.js/Common/Core/Math';
import vtkPlane from '@kitware/vtk.js/Common/DataModel/Plane';

import { vec2, vec3 } from 'gl-matrix';
import _cloneDeep from 'lodash.clonedeep';

import Events from '../enums/Events';
import ViewportStatus from '../enums/ViewportStatus';
import ViewportType from '../enums/ViewportType';
import renderingEngineCache from './renderingEngineCache';
import { triggerEvent, planar, isImageActor, actorIsA } from '../utilities';
import hasNaNValues from '../utilities/hasNaNValues';
import { RENDERING_DEFAULTS } from '../constants';
import type {
  ICamera,
  ActorEntry,
  IRenderingEngine,
  ViewportInputOptions,
  Point2,
  Point3,
  FlipDirection,
  EventTypes,
  DisplayArea,
} from '../types';
import type { ViewportInput, IViewport } from '../types/IViewport';
import type { vtkSlabCamera } from './vtkClasses/vtkSlabCamera';
import { getConfiguration } from '../init';
import IImageCalibration from '../types/IImageCalibration';

/**
 * An object representing a single viewport, which is a camera
 * looking into a viewport, and an associated target output `HTMLDivElement`.
 * Viewport is a base class that can be extended to create a specific
 * viewport type. Both VolumeViewport and StackViewport are subclasses
 * of Viewport. Common logic for all viewports is contained in Viewport class
 * which is camera properties/methods, vtk.js actors, and other common
 * logic.
 */
class Viewport implements IViewport {
  /** unique identifier for the viewport */
  readonly id: string;
  /** HTML element in DOM that is used for rendering the viewport */
  readonly element: HTMLDivElement;
  /** an internal canvas that is created on the provided HTML element */
  readonly canvas: HTMLCanvasElement;
  /** RenderingEngine id that the viewport belongs to */
  readonly renderingEngineId: string;
  /** Type of viewport */
  readonly type: ViewportType;
  protected flipHorizontal = false;
  protected flipVertical = false;
  public isDisabled: boolean;
  /** Record the renddering status, mostly for testing purposes, but can also
   * be useful for knowing things like whether the viewport is initialized
   */
  public viewportStatus: ViewportStatus = ViewportStatus.NO_DATA;

  /** sx of viewport on the offscreen canvas */
  sx: number;
  /** sy of viewport on the offscreen canvas */
  sy: number;
  /** sWidth of viewport on the offscreen canvas */
  sWidth: number;
  /** sHeight of viewport on the offscreen canvas */
  sHeight: number;
  /** a Map containing the actor uid and actors */
  _actors: Map<string, any>;
  /** Default options for the viewport which includes orientation, viewPlaneNormal and backgroundColor */
  readonly defaultOptions: any;
  /** options for the viewport which includes orientation axis, backgroundColor and displayArea */
  options: ViewportInputOptions;
  private _suppressCameraModifiedEvents = false;
  /** A flag representing if viewport methods should fire events or not */
  readonly suppressEvents: boolean;
  protected hasPixelSpacing = true;
  protected calibration: IImageCalibration;
  /** The camera that is initially defined on the reset for
   * the relative pan/zoom
   */
  protected initialCamera: ICamera;
  /** The camera that is defined for resetting displayArea to ensure absolute displayArea
   * settings
   */
  private fitToCanvasCamera: ICamera;

  constructor(props: ViewportInput) {
    this.id = props.id;
    this.renderingEngineId = props.renderingEngineId;
    this.type = props.type;
    this.element = props.element;
    this.canvas = props.canvas;
    this.sx = props.sx;
    this.sy = props.sy;
    this.sWidth = props.sWidth;
    this.sHeight = props.sHeight;
    this._actors = new Map();
    // Set data attributes for render events
    this.element.setAttribute('data-viewport-uid', this.id);
    this.element.setAttribute(
      'data-rendering-engine-uid',
      this.renderingEngineId
    );

    this.defaultOptions = _cloneDeep(props.defaultOptions);
    this.suppressEvents = props.defaultOptions.suppressEvents
      ? props.defaultOptions.suppressEvents
      : false;
    this.options = _cloneDeep(props.defaultOptions);
    this.isDisabled = false;
  }

  getRotation: () => number;
  getFrameOfReferenceUID: () => string;
  canvasToWorld: (canvasPos: Point2) => Point3;
  worldToCanvas: (worldPos: Point3) => Point2;
  customRenderViewportToCanvas: () => unknown;
  resize: () => void;
  getProperties: () => void;
  updateRenderingPipeline: () => void;

  static get useCustomRenderingPipeline(): boolean {
    return false;
  }

  /**
   * Indicate that the image has been rendered.
   * This will set hte viewportStatus to RENDERED if there is image data
   * available to actually be rendered - otherwise, the rendering simply showed
   * the background image.
   */
  public setRendered() {
    if (
      this.viewportStatus === ViewportStatus.NO_DATA ||
      this.viewportStatus === ViewportStatus.LOADING
    ) {
      return;
    }
    this.viewportStatus = ViewportStatus.RENDERED;
  }

  /**
   * Returns the rendering engine driving the `Viewport`.
   *
   * @returns The RenderingEngine instance.
   */
  public getRenderingEngine(): IRenderingEngine {
    return renderingEngineCache.get(this.renderingEngineId);
  }

  /**
   * Returns the `vtkRenderer` responsible for rendering the `Viewport`.
   *
   * @returns The `vtkRenderer` for the `Viewport`.
   */
  public getRenderer(): any {
    const renderingEngine = this.getRenderingEngine();

    if (!renderingEngine || renderingEngine.hasBeenDestroyed) {
      throw new Error('Rendering engine has been destroyed');
    }

    return renderingEngine.offscreenMultiRenderWindow.getRenderer(this.id);
  }

  /**
   * Renders the `Viewport` using the `RenderingEngine`.
   */
  public render(): void {
    const renderingEngine = this.getRenderingEngine();

    renderingEngine.renderViewport(this.id);
  }

  /**
   * Sets new options and (TODO) applies them.
   *
   * @param options - The viewport options to set.
   * @param immediate - If `true`, renders the viewport after the options are set.
   */
  public setOptions(options: ViewportInputOptions, immediate = false): void {
    this.options = <ViewportInputOptions>_cloneDeep(options);

    // TODO When this is needed we need to move the camera position.
    // We can steal some logic from the tools we build to do this.
    if (this.options?.displayArea) {
      this.setDisplayArea(this.options?.displayArea);
    }
    if (immediate) {
      this.render();
    }
  }

  /**
   * Resets the options the `Viewport`'s `defaultOptions`
   *
   * @param immediate - If `true`, renders the viewport after the options are reset.
   */
  public reset(immediate = false) {
    this.options = _cloneDeep(this.defaultOptions);

    // TODO When this is needed we need to move the camera position.
    // We can steal some logic from the tools we build to do this.

    if (immediate) {
      this.render();
    }
  }

  /**
   * Flip the viewport on horizontal or vertical axis, this method
   * works with vtk-js backed rendering pipeline.
   *
   * @param flipOptions - Flip options specifying the axis of flip
   * @param flipOptions.flipHorizontal - Flip the viewport on horizontal axis
   * @param flipOptions.flipVertical - Flip the viewport on vertical axis
   */
  protected flip({ flipHorizontal, flipVertical }: FlipDirection): void {
    const imageData = this.getDefaultImageData();

    if (!imageData) {
      return;
    }

    const camera = this.getCamera();
    const { viewPlaneNormal, viewUp, focalPoint, position } = camera;

    const viewRight = vec3.cross(vec3.create(), viewPlaneNormal, viewUp);
    let viewUpToSet = vec3.copy(vec3.create(), viewUp);
    const viewPlaneNormalToSet = vec3.negate(vec3.create(), viewPlaneNormal);

    // for both flip horizontal and vertical we need to move the camera to the
    // other side of the image
    const distance = vec3.distance(position, focalPoint);

    // If the pan has been applied, we need to be able
    // apply the pan back
    const dimensions = imageData.getDimensions();
    const middleIJK = dimensions.map((d) => Math.floor(d / 2));

    const idx = [middleIJK[0], middleIJK[1], middleIJK[2]];
    const centeredFocalPoint = imageData.indexToWorld(idx, vec3.create());

    const resetFocalPoint = this._getFocalPointForResetCamera(
      centeredFocalPoint as Point3,
      camera,
      { resetPan: true, resetToCenter: false }
    );

    const panDir = vec3.subtract(vec3.create(), focalPoint, resetFocalPoint);
    const panValue = vec3.length(panDir);

    const getPanDir = (mirrorVec) => {
      const panDirMirror = vec3.scale(
        vec3.create(),
        mirrorVec,
        2 * vec3.dot(panDir, mirrorVec)
      );
      vec3.subtract(panDirMirror, panDirMirror, panDir);
      vec3.normalize(panDirMirror, panDirMirror);

      return panDirMirror;
    };

    // Flipping horizontal mean that the camera should move
    // to the other side of the image but looking at the
    // same direction and same focal point
    if (flipHorizontal) {
      // we need to apply the pan value to the new focal point but in the direction
      // that is mirrored on the viewUp for the flip horizontal and
      // viewRight for the flip vertical

      // mirror the pan direction based on the viewUp
      const panDirMirror = getPanDir(viewUpToSet);

      // move focal point from the resetFocalPoint to the newFocalPoint
      // based on the panDirMirror and panValue
      const newFocalPoint = vec3.scaleAndAdd(
        vec3.create(),
        resetFocalPoint,
        panDirMirror,
        panValue
      );

      // move the camera position also the same way as the focal point
      const newPosition = vec3.scaleAndAdd(
        vec3.create(),
        newFocalPoint,
        viewPlaneNormalToSet,
        distance
      );

      this.setCamera({
        viewPlaneNormal: viewPlaneNormalToSet as Point3,
        position: newPosition as Point3,
        focalPoint: newFocalPoint as Point3,
      });

      this.flipHorizontal = !this.flipHorizontal;
    }

    // Flipping vertical mean that the camera should negate the view up
    // and also move to the other side of the image but looking at the
    if (flipVertical) {
      viewUpToSet = vec3.negate(viewUpToSet, viewUp);

      // we need to apply the pan value to the new focal point but in the direction
      const panDirMirror = getPanDir(viewRight);

      const newFocalPoint = vec3.scaleAndAdd(
        vec3.create(),
        resetFocalPoint,
        panDirMirror,
        panValue
      );

      const newPosition = vec3.scaleAndAdd(
        vec3.create(),
        newFocalPoint,
        viewPlaneNormalToSet,
        distance
      );

      this.setCamera({
        focalPoint: newFocalPoint as Point3,
        viewPlaneNormal: viewPlaneNormalToSet as Point3,
        viewUp: viewUpToSet as Point3,
        position: newPosition as Point3,
      });

      this.flipVertical = !this.flipVertical;
    }

    this.render();
  }

  private getDefaultImageData(): any {
    const actorEntry = this.getDefaultActor();

    if (actorEntry && isImageActor(actorEntry)) {
      return actorEntry.actor.getMapper().getInputData();
    }
  }

  /**
   * Get the default actor
   * @returns An actor entry.
   */
  public getDefaultActor(): ActorEntry {
    return this.getActors()[0];
  }

  /**
   * Get all the actors in the viewport
   * @returns An array of ActorEntry objects.
   */
  public getActors(): Array<ActorEntry> {
    return Array.from(this._actors.values());
  }

  /**
   * Get an actor by its UID
   * @param actorUID - The unique ID of the actor.
   * @returns An ActorEntry object.
   */
  public getActor(actorUID: string): ActorEntry {
    return this._actors.get(actorUID);
  }

  /**
   * Get an actor UID by its index
   * @param index - array index.
   * @returns actorUID
   */
  public getActorUIDByIndex(index: number): string {
    const actor = this.getActors()[index];
    if (actor) {
      return actor.uid;
    }
  }

  /**
   * Get an actor by its index
   * @param index - array index.
   * @returns actorUID
   */
  public getActorByIndex(index: number): ActorEntry {
    return this.getActors()[index];
  }

  /**
   * It removes all actors from the viewport and then adds the actors from the array.
   * @param actors - An array of ActorEntry objects.
   */
  public setActors(actors: Array<ActorEntry>): void {
    this.removeAllActors();
    const resetCameraPanAndZoom = true;
    // when we set the actor we need to reset the camera to initialize the
    // camera focal point with the bounds of the actors.
    this.addActors(actors, resetCameraPanAndZoom);
  }

  /**
   * Remove the actor from the viewport
   * @param actorUID - The unique identifier for the actor.
   */
  _removeActor(actorUID: string): void {
    const actorEntry = this.getActor(actorUID);
    if (!actorEntry) {
      console.warn(`Actor ${actorUID} does not exist for this viewport`);
      return;
    }
    const renderer = this.getRenderer();
    renderer.removeViewProp(actorEntry.actor); // removeActor not implemented in vtk?
    this._actors.delete(actorUID);
  }

  /**
   * Remove the actors with the given UIDs from the viewport
   * @param actorUIDs - An array of actor UIDs to remove.
   */
  public removeActors(actorUIDs: Array<string>): void {
    actorUIDs.forEach((actorUID) => {
      this._removeActor(actorUID);
    });
  }

  /**
   * Add a list of actors (actor entries) to the viewport
   * @param resetCameraPanAndZoom - force reset pan and zoom of the camera,
   *        default value is false.
   * @param actors - An array of ActorEntry objects.
   */
  public addActors(
    actors: Array<ActorEntry>,
    resetCameraPanAndZoom = false
  ): void {
    const renderingEngine = this.getRenderingEngine();
    if (!renderingEngine || renderingEngine.hasBeenDestroyed) {
      console.warn(
        'Viewport::addActors::Rendering engine has not been initialized or has been destroyed'
      );
      return;
    }

    actors.forEach((actor) => this.addActor(actor));

    // set the clipping planes for the actors
    this.resetCamera(resetCameraPanAndZoom, resetCameraPanAndZoom);
  }

  /**
   * Add an actor to the viewport including its id, its actor and slabThickness
   * if defined
   * @param actorEntry - ActorEntry
   * @param actorEntry.uid - The unique identifier for the actor.
   * @param actorEntry.actor - The volume actor.
   * @param actorEntry.slabThickness - The slab thickness.
   */
  public addActor(actorEntry: ActorEntry): void {
    const { uid: actorUID, actor } = actorEntry;
    const renderingEngine = this.getRenderingEngine();

    if (!renderingEngine || renderingEngine.hasBeenDestroyed) {
      console.warn(
        `Cannot add actor UID of ${actorUID} Rendering Engine has been destroyed`
      );
      return;
    }

    if (!actorUID || !actor) {
      throw new Error('Actors should have uid and vtk Actor properties');
    }

    if (this.getActor(actorUID)) {
      console.warn(`Actor ${actorUID} already exists for this viewport`);
      return;
    }

    const renderer = this.getRenderer();
    renderer.addActor(actor);
    this._actors.set(actorUID, Object.assign({}, actorEntry));
  }

  /**
   * Remove all actors from the renderer
   */
  public removeAllActors(): void {
    this.getRenderer().removeAllViewProps();
    this._actors = new Map();
    return;
  }

  /**
   * Reset the camera to the default viewport camera without firing events
   */
  protected resetCameraNoEvent(): void {
    this._suppressCameraModifiedEvents = true;
    this.resetCamera();
    this._suppressCameraModifiedEvents = false;
  }

  /**
   * Sets the camera to the default viewport camera without firing events
   * @param camera - The camera to use for the viewport.
   */
  protected setCameraNoEvent(camera: ICamera): void {
    this._suppressCameraModifiedEvents = true;
    this.setCamera(camera);
    this._suppressCameraModifiedEvents = false;
  }

  /**
   * Calculates the intersections between the volume's boundaries and the viewplane.
   * 1) Determine the viewplane using the camera's ViewplaneNormal and focalPoint.
   * 2) Using volumeBounds, calculate the line equation for the 3D volume's 12 edges.
   * 3) Intersect each edge to the viewPlane and see whether the intersection point is inside the volume bounds.
   * 4) Return list of intersection points
   * It should be noted that intersection points may range from 3 to 6 points.
   * Orthogonal views have four points of intersection.
   *
   * @param imageData - vtkImageData
   * @param focalPoint - camera focal point
   * @param normal - view plane normal
   * @returns intersections list
   */
  private _getViewImageDataIntersections(imageData, focalPoint, normal) {
    // Viewplane equation: Ax+By+Cz=D
    const A = normal[0];
    const B = normal[1];
    const C = normal[2];
    const D = A * focalPoint[0] + B * focalPoint[1] + C * focalPoint[2];

    // Computing the edges of the 3D cube
    const bounds = imageData.getBounds();
    const edges = this._getEdges(bounds);

    const intersections = [];

    for (const edge of edges) {
      // start point: [x0, y0, z0], end point: [x1, y1, z1]
      const [[x0, y0, z0], [x1, y1, z1]] = edge;
      // Check if the edge is parallel to plane
      if (A * (x1 - x0) + B * (y1 - y0) + C * (z1 - z0) === 0) {
        continue;
      }
      const intersectionPoint = planar.linePlaneIntersection(
        [x0, y0, z0],
        [x1, y1, z1],
        [A, B, C, D]
      );

      if (this._isInBounds(intersectionPoint, bounds)) {
        intersections.push(intersectionPoint);
      }
    }

    return intersections;
  }

  /**
   * Sets the camera to an initial bounds. If
   * resetPan and resetZoom are true it places the focal point at the center of
   * the volume (or slice); otherwise, only the camera zoom and camera Pan or Zoom
   * is reset for the current view.
   * @param displayArea - The display area of interest.
   * @param suppressEvents - If true, don't fire displayArea event.
   */
  public setDisplayArea(
    displayArea: DisplayArea,
    suppressEvents = false
  ): void {
    if (!displayArea) {
      return;
    }
    const { storeAsInitialCamera, type: areaType } = displayArea;

    // make calculations relative to the fitToCanvasCamera view
    this.setCamera(this.fitToCanvasCamera, false);

    if (storeAsInitialCamera) {
      this.options.displayArea = displayArea;
    }

    if (areaType === 'SCALE') {
      this.setDisplayAreaScale(displayArea);
    } else {
      this.setDisplayAreaFit(displayArea);
    }

    if (!suppressEvents) {
      const eventDetail: EventTypes.DisplayAreaModifiedEventDetail = {
        viewportId: this.id,
        displayArea: displayArea,
        storeAsInitialCamera: storeAsInitialCamera,
      };

      triggerEvent(this.element, Events.DISPLAY_AREA_MODIFIED, eventDetail);
    }
  }

  /**
   * Sets the viewport to pixel scaling mode.  Pixel scaling displays
   * 1 image pixel as 1 (or scale) physical screen pixels.  That is,
   * a 1024x512 image will be displayed with scale=2, as 2048x1024
   * physical image pixels.
   *
   * @param displayArea.scale - the number of physical pixels to display
   *        each image pixel in.  Values < 1 mean smaller than physical,
   *        while values > 1 mean more than one pixel.  Default is 1
   *        Suggest using whole numbers or integer fractions (eg 1/3)
   */
  protected setDisplayAreaScale(displayArea: DisplayArea): void {
    const { scale = 1 } = displayArea;
    const canvas = this.canvas;
    const height = canvas.height;
    const width = canvas.width;
    if (height < 8 || width < 8) {
      return;
    }
    this.setCamera({ parallelScale: height / (2 * scale) });
    // Need to ensure the focal point is aligned with the canvas size/position
    // so that we don't get half pixel rendering, which causes additional
    // moire patterns to be displayed.
    // This is based on the canvas size having the center pixel be at a fractional
    // position when the size is even, so matching a fractional position on the
    // focal point to the center of an image pixel.
    const { focalPoint, position, viewUp, viewPlaneNormal } = this.getCamera();
    const focalChange = vec3.create();
    const imageData = this.getDefaultImageData() || {};
    const { spacing = [1, 1] } = imageData;
    if (canvas.height % 2 === 0) {
      vec3.scaleAndAdd(
        focalChange,
        focalChange,
        viewUp,
        scale * 0.5 * spacing[0]
      );
    }
    if (canvas.width % 2 === 0) {
      const viewRight = vec3.cross(vec3.create(), viewUp, viewPlaneNormal);
      vec3.scaleAndAdd(
        focalChange,
        focalChange,
        viewRight,
        scale * 0.5 * spacing[1]
      );
    }
    if (!focalChange[0] && !focalChange[1] && !focalChange[2]) {
      return;
    }
    this.setCamera({
      focalPoint: <Point3>vec3.add(vec3.create(), focalPoint, focalChange),
      position: <Point3>vec3.add(vec3.create(), position, focalChange),
    });
  }

  /**
   * This applies a display area with a fit of the provided area to the
   * available area.
   * The zoom level is controlled by the imageArea parameter, which is a pair
   * of percentage width in the horizontal and vertical dimension is scaled
   * to fit the displayable area.  Both values are taken into account, and the
   * scaling is set so that both fractions of the image area are visible.
   *
   * The panning is controlled by the imageCanvasPoint, which has two
   * values, teh imagePoint and the canvasPoint.  They are fractional
   * values of the image and canvas respectively, with the panning set to
   * display the image pixel at the given fraction on top of the canvas at the
   * given percentage.  The default points are 0.5.
   *
   * For example, if the zoom level is [2,1], then the image is displayed
   * such that at least twice the width is visible, and the height is visible.
   * That will result in the image width being black, divided up on the left
   * and right according to the imageCanvasPoint
   *
   * Then, if the imagePoint is [1,0] and the canvas point is [1,0], then
   * the right most edge of the image, at the top of the image, will be
   * displayed at the right most edge of the canvas, at the top.
   *
   * @param displayArea
   */
  protected setDisplayAreaFit(displayArea: DisplayArea) {
    const { storeAsInitialCamera, imageArea, imageCanvasPoint } = displayArea;

    if (imageArea) {
      const [areaX, areaY] = imageArea;
      const zoom = Math.min(this.getZoom() / areaX, this.getZoom() / areaY);
      this.setZoom(zoom, storeAsInitialCamera);
    }

    // getting the image info
    const imageData = this.getDefaultImageData();
    if (imageCanvasPoint && imageData) {
      const { imagePoint, canvasPoint } = imageCanvasPoint;
      const [canvasX, canvasY] = canvasPoint;
      const devicePixelRatio = window?.devicePixelRatio || 1;
      const validateCanvasPanX = this.sWidth / devicePixelRatio;
      const validateCanvasPanY = this.sHeight / devicePixelRatio;
      const canvasPanX = validateCanvasPanX * (canvasX - 0.5);
      const canvasPanY = validateCanvasPanY * (canvasY - 0.5);

      const dimensions = imageData.getDimensions();
      const canvasZero = this.worldToCanvas([0, 0, 0]);
      const canvasEdge = this.worldToCanvas(dimensions);
      const canvasImage = [
        canvasEdge[0] - canvasZero[0],
        canvasEdge[1] - canvasZero[1],
      ];
      const [imgWidth, imgHeight] = canvasImage;
      const [imageX, imageY] = imagePoint;
      const imagePanX = imgWidth * (0.5 - imageX);
      const imagePanY = imgHeight * (0.5 - imageY);

      const newPositionX = imagePanX + canvasPanX;
      const newPositionY = imagePanY + canvasPanY;

      const deltaPoint2: Point2 = [newPositionX, newPositionY];
      this.setPan(deltaPoint2, storeAsInitialCamera);
    }
  }

  public getDisplayArea(): DisplayArea | undefined {
    return this.options?.displayArea;
  }

  /**
   * Resets the camera based on the rendering volume(s) bounds. If
   * resetPan and resetZoom are true it places the focal point at the center of
   * the volume (or slice); otherwise, only the camera zoom and camera Pan or Zoom
   * is reset for the current view.
   * @param resetPan - If true, the camera focal point is reset to the center of the volume (slice)
   * @param resetZoom - If true, the camera zoom is reset to the default zoom
   * @param storeAsInitialCamera - If true, reset camera is stored as the initial camera (to allow differences to
   *   be detected for pan/zoom values)
   * @returns boolean
   */
  public resetCamera(
    resetPan = true,
    resetZoom = true,
    resetToCenter = true,
    storeAsInitialCamera = true
  ): boolean {
    const renderer = this.getRenderer();

    // fix the flip right away, since we rely on the viewPlaneNormal and
    // viewUp for later. Basically, we need to flip back if flipHorizontal
    // is true or flipVertical is true
    this.setCamera({
      flipHorizontal: false,
      flipVertical: false,
    });

    const previousCamera = _cloneDeep(this.getCamera());
    const bounds = renderer.computeVisiblePropBounds();
    const focalPoint = <Point3>[0, 0, 0];
    const imageData = this.getDefaultImageData();

    // Todo: remove this, this is just for tests passing
    if (imageData) {
      const spc = imageData.getSpacing();

      bounds[0] = bounds[0] + spc[0] / 2;
      bounds[1] = bounds[1] - spc[0] / 2;
      bounds[2] = bounds[2] + spc[1] / 2;
      bounds[3] = bounds[3] - spc[1] / 2;
      bounds[4] = bounds[4] + spc[2] / 2;
      bounds[5] = bounds[5] - spc[2] / 2;
    }

    const activeCamera = this.getVtkActiveCamera();
    const viewPlaneNormal = <Point3>activeCamera.getViewPlaneNormal();
    const viewUp = <Point3>activeCamera.getViewUp();

    // Reset the perspective zoom factors, otherwise subsequent zooms will cause
    // the view angle to become very small and cause bad depth sorting.
    // todo: parallel projection only

    focalPoint[0] = (bounds[0] + bounds[1]) / 2.0;
    focalPoint[1] = (bounds[2] + bounds[3]) / 2.0;
    focalPoint[2] = (bounds[4] + bounds[5]) / 2.0;

    if (imageData) {
      const dimensions = imageData.getDimensions();
      const middleIJK = dimensions.map((d) => Math.floor(d / 2));

      const idx = [middleIJK[0], middleIJK[1], middleIJK[2]];
      imageData.indexToWorld(idx, focalPoint);
    }

    const { widthWorld, heightWorld } =
      this._getWorldDistanceViewUpAndViewRight(bounds, viewUp, viewPlaneNormal);

    const canvasSize = [this.sWidth, this.sHeight];

    const boundsAspectRatio = widthWorld / heightWorld;
    const canvasAspectRatio = canvasSize[0] / canvasSize[1];

    let parallelScale;

    if (boundsAspectRatio <= 1.1 * canvasAspectRatio) {
      // can fit full height, so use it minus 10%
      parallelScale = (1.1 * heightWorld) / 2;
    } else {
      const scaleFactor = boundsAspectRatio / canvasAspectRatio;

      // Scale to width exactly - no extra spacing at sides
      parallelScale = (heightWorld * scaleFactor) / 2;
    }

<<<<<<< HEAD
    //const angle = vtkMath.radiansFromDegrees(activeCamera.getViewAngle())
=======
    // parallel scale should be equal to the radius to make the image
    // fit the window see https://github.com/Kitware/vtk-js/blob/5ec65e9d9ad06ef4d6450df75cb1f7f15ed11501/Sources/Rendering/Core/Renderer/index.js
    const parallelScale = radius;
>>>>>>> 2da8c4ee

    let w1 = bounds[1] - bounds[0];
    let w2 = bounds[3] - bounds[2];
    let w3 = bounds[5] - bounds[4];
    w1 *= w1;
    w2 *= w2;
    w3 *= w3;
    let radius = w1 + w2 + w3;

    // If we have just a single point, pick a radius of 1.0
    radius = radius === 0 ? 1.0 : radius;

    // compute the radius of the enclosing sphere
    radius = Math.sqrt(radius) * 0.5;

    const distance = 1.1 * radius;

    const viewUpToSet: Point3 =
      Math.abs(vtkMath.dot(viewUp, viewPlaneNormal)) > 0.999
        ? [-viewUp[2], viewUp[0], viewUp[1]]
        : viewUp;

    const focalPointToSet = this._getFocalPointForResetCamera(
      focalPoint,
      previousCamera,
      { resetPan, resetToCenter }
    );

    const positionToSet: Point3 = [
      focalPointToSet[0] + distance * viewPlaneNormal[0],
      focalPointToSet[1] + distance * viewPlaneNormal[1],
      focalPointToSet[2] + distance * viewPlaneNormal[2],
    ];

    renderer.resetCameraClippingRange(bounds);

    const clippingRangeToUse: Point2 = [
      -RENDERING_DEFAULTS.MAXIMUM_RAY_DISTANCE,
      RENDERING_DEFAULTS.MAXIMUM_RAY_DISTANCE,
    ];

    activeCamera.setPhysicalScale(radius);
    activeCamera.setPhysicalTranslation(
      -focalPointToSet[0],
      -focalPointToSet[1],
      -focalPointToSet[2]
    );

    this.setCamera({
      parallelScale: resetZoom ? parallelScale : previousCamera.parallelScale,
      focalPoint: focalPointToSet,
      position: positionToSet,
      viewAngle: 90,
      viewUp: viewUpToSet,
      clippingRange: clippingRangeToUse,
    });

    const modifiedCamera = _cloneDeep(this.getCamera());

    this.setFitToCanvasCamera(_cloneDeep(this.getCamera()));

    if (storeAsInitialCamera) {
      this.setInitialCamera(modifiedCamera);
    }

    const RESET_CAMERA_EVENT = {
      type: 'ResetCameraEvent',
      renderer,
    };

    // Here to let parallel/distributed compositing intercept
    // and do the right thing.
    renderer.invokeEvent(RESET_CAMERA_EVENT);

    this.triggerCameraModifiedEventIfNecessary(previousCamera, modifiedCamera);

    if (
      imageData &&
      this.options?.displayArea &&
      resetZoom &&
      resetPan &&
      resetToCenter
    ) {
      this.setDisplayArea(this.options?.displayArea);
    }

    return true;
  }

  /**
   * Sets the provided camera as the initial camera.
   * This allows computing differences applied later as compared to the initial
   * position, for things like zoom and pan.
   * @param camera - to store as the initial value.
   */
  protected setInitialCamera(camera: ICamera): void {
    this.initialCamera = camera;
  }

  /**
   * Sets the provided camera as the displayArea camera.
   * This allows computing differences applied later as compared to the initial
   * position, for things like zoom and pan.
   * @param camera - to store as the initial value.
   */
  protected setFitToCanvasCamera(camera: ICamera): void {
    this.fitToCanvasCamera = camera;
  }

  /**
   * Helper function to return the current canvas pan value.
   *
   * @returns a Point2 containing the current pan values
   * on the canvas,
   * computed from the current camera, where the initial pan
   * value is [0,0].
   */
  public getPan(): Point2 {
    const activeCamera = this.getVtkActiveCamera();
    const focalPoint = activeCamera.getFocalPoint() as Point3;

    const zero3 = this.canvasToWorld([0, 0]);
    const initialCanvasFocal = this.worldToCanvas(
      <Point3>vec3.subtract(vec3.create(), this.initialCamera.focalPoint, zero3)
    );
    const currentCanvasFocal = this.worldToCanvas(
      <Point3>vec3.subtract(vec3.create(), focalPoint, zero3)
    );
    const result = <Point2>(
      vec2.subtract(vec2.create(), initialCanvasFocal, currentCanvasFocal)
    );
    return result;
  }

  /**
   * Sets the canvas pan value relative to the initial view position of 0,0
   * Modifies the camera to perform the pan.
   */
  public setPan(pan: Point2, storeAsInitialCamera = false): void {
    const previousCamera = this.getCamera();
    const { focalPoint, position } = previousCamera;
    const zero3 = this.canvasToWorld([0, 0]);
    const delta2 = vec2.subtract(vec2.create(), pan, this.getPan());
    if (
      Math.abs(delta2[0]) < 1 &&
      Math.abs(delta2[1]) < 1 &&
      !storeAsInitialCamera
    ) {
      return;
    }
    const delta = vec3.subtract(
      vec3.create(),
      this.canvasToWorld(<Point2>delta2),
      zero3
    );
    const newFocal = vec3.subtract(vec3.create(), focalPoint, delta);
    const newPosition = vec3.subtract(vec3.create(), position, delta);
    this.setCamera(
      {
        ...previousCamera,
        focalPoint: newFocal as Point3,
        position: newPosition as Point3,
      },
      storeAsInitialCamera
    );
  }

  /**
   * Returns a current zoom level relative to the initial parallel scale
   * originally applied to the image.  That is, on initial display,
   * the zoom level is 1.  Computed as a function of the camera.
   */
  public getZoom(): number {
    const activeCamera = this.getVtkActiveCamera();
    const { parallelScale: initialParallelScale } = this.initialCamera;
    return initialParallelScale / activeCamera.getParallelScale();
  }

  /** Zooms the image using parallel scale by updating the camera value.
   * @param value - The relative parallel scale to apply.  It is relative
   * to the initial offsets value.
   * @param storeAsInitialCamera - can be set to true to reset the camera
   *   after applying this zoom as the initial camera.  A subsequent getZoom
   *   call will return "1", but the zoom will have been applied.
   */
  public setZoom(value: number, storeAsInitialCamera = false): void {
    const camera = this.getCamera();
    const { parallelScale: initialParallelScale } = this.initialCamera;
    const parallelScale = initialParallelScale / value;
    if (camera.parallelScale === parallelScale && !storeAsInitialCamera) {
      return;
    }
    this.setCamera(
      {
        ...camera,
        parallelScale,
      },
      storeAsInitialCamera
    );
  }

  /**
   * Because the focalPoint is always in the centre of the viewport,
   * we must do planar computations if the frame (image "slice") is to be preserved.
   * 1. Calculate the intersection of the view plane with the imageData
   * which results in points of intersection (minimum of 3, maximum of 6)
   * 2. Calculate average of the intersection points to get newFocalPoint
   * 3. Set the new focalPoint
   * @param imageData - imageData
   * @returns focalPoint
   */
  private _getFocalPointForViewPlaneReset(imageData) {
    // Todo: move some where else
    const { focalPoint, viewPlaneNormal: normal } = this.getCamera();
    const intersections = this._getViewImageDataIntersections(
      imageData,
      focalPoint,
      normal
    );

    let x = 0;
    let y = 0;
    let z = 0;

    intersections.forEach(([point_x, point_y, point_z]) => {
      x += point_x;
      y += point_y;
      z += point_z;
    });

    const newFocalPoint = <Point3>[
      x / intersections.length,
      y / intersections.length,
      z / intersections.length,
    ];
    // Set the focal point on the average of the intersection points
    return newFocalPoint;
  }

  /**
   * Gets the target output canvas for the `Viewport`.
   *
   * @returns an HTMLCanvasElement.
   */
  public getCanvas(): HTMLCanvasElement {
    return <HTMLCanvasElement>this.canvas;
  }
  /**
   * Gets the active vtkCamera for the viewport.
   *
   * @returns vtk driven camera
   */
  protected getVtkActiveCamera(): vtkCamera | vtkSlabCamera {
    const renderer = this.getRenderer();

    return renderer.getActiveCamera();
  }

  /**
   * Get the camera's current state
   * @returns The camera object.
   */
  public getCamera(): ICamera {
    const vtkCamera = this.getVtkActiveCamera();

    return {
      viewUp: <Point3>vtkCamera.getViewUp(),
      viewPlaneNormal: <Point3>vtkCamera.getViewPlaneNormal(),
      position: <Point3>vtkCamera.getPosition(),
      focalPoint: <Point3>vtkCamera.getFocalPoint(),
      parallelProjection: vtkCamera.getParallelProjection(),
      parallelScale: vtkCamera.getParallelScale(),
      viewAngle: vtkCamera.getViewAngle(),
      flipHorizontal: this.flipHorizontal,
      flipVertical: this.flipVertical,
    };
  }

  /**
   * Set the camera parameters
   * @param cameraInterface - ICamera
   * @param storeAsInitialCamera - to set the provided camera as the initial one,
   *    used to compute differences for things like pan and zoom.
   */
  public setCamera(
    cameraInterface: ICamera,
    storeAsInitialCamera = false
  ): void {
    const vtkCamera = this.getVtkActiveCamera();
    const previousCamera = _cloneDeep(this.getCamera());
    const updatedCamera = Object.assign({}, previousCamera, cameraInterface);
    const {
      viewUp,
      viewPlaneNormal,
      position,
      focalPoint,
      parallelScale,
      viewAngle,
      flipHorizontal,
      flipVertical,
      clippingRange,
    } = cameraInterface;

    // Note: Flip camera should be two separate calls since
    // for flip, we need to flip the viewportNormal, and if
    // flipHorizontal, and flipVertical are both true, that would
    // the logic would be incorrect. So instead, we handle flip Horizontal
    // and flipVertical separately.
    if (flipHorizontal !== undefined) {
      // flip if not flipped but requested to flip OR if flipped but requested to
      // not flip
      const flipH =
        (flipHorizontal && !this.flipHorizontal) ||
        (!flipHorizontal && this.flipHorizontal);

      if (flipH) {
        this.flip({ flipHorizontal: flipH });
      }
    }

    if (flipVertical !== undefined) {
      const flipV =
        (flipVertical && !this.flipVertical) ||
        (!flipVertical && this.flipVertical);

      if (flipV) {
        this.flip({ flipVertical: flipV });
      }
    }

    if (viewUp !== undefined) {
      vtkCamera.setViewUp(viewUp);
    }

    if (viewPlaneNormal !== undefined) {
      vtkCamera.setDirectionOfProjection(
        -viewPlaneNormal[0],
        -viewPlaneNormal[1],
        -viewPlaneNormal[2]
      );
    }

    if (position !== undefined) {
      vtkCamera.setPosition(...position);
    }

    if (focalPoint !== undefined) {
      vtkCamera.setFocalPoint(...focalPoint);
    }

    if (parallelScale !== undefined) {
      vtkCamera.setParallelScale(parallelScale);
    }

    if (viewAngle !== undefined) {
      vtkCamera.setViewAngle(viewAngle);
    }

    if (clippingRange !== undefined) {
      vtkCamera.setClippingRange(clippingRange);
    }

    // update clippingPlanes if volume viewports
    const actorEntry = this.getDefaultActor();

    if (!actorEntry || !actorEntry.actor) {
      return;
    }

    const isImageSlice = actorIsA(actorEntry, 'vtkImageSlice');

    if (!isImageSlice) {
      this.updateClippingPlanesForActors(updatedCamera);
    } else {
      const renderer = this.getRenderer();
      renderer.resetCameraClippingRange();
    }

    if (storeAsInitialCamera) {
      this.setInitialCamera(updatedCamera);
    }

    this.triggerCameraModifiedEventIfNecessary(
      previousCamera,
      this.getCamera()
    );
  }

  /**
   * Trigger camera modified event
   * @param cameraInterface - ICamera
   * @param cameraInterface - ICamera
   */
  public triggerCameraModifiedEventIfNecessary(
    previousCamera: ICamera,
    updatedCamera: ICamera
  ): void {
    if (!this._suppressCameraModifiedEvents && !this.suppressEvents) {
      const eventDetail: EventTypes.CameraModifiedEventDetail = {
        previousCamera,
        camera: updatedCamera,
        element: this.element,
        viewportId: this.id,
        renderingEngineId: this.renderingEngineId,
        rotation: this.getRotation(),
      };

      triggerEvent(this.element, Events.CAMERA_MODIFIED, eventDetail);
    }
  }

  /**
   * Updates the actors clipping planes orientation from the camera properties
   * @param updatedCamera - ICamera
   */
  protected updateClippingPlanesForActors(updatedCamera: ICamera): void {
    const actorEntries = this.getActors();
    actorEntries.forEach((actorEntry) => {
      // we assume that the first two clipping plane of the mapper are always
      // the 'camera' clipping. Update clipping planes only if the actor is
      // a vtkVolume
      if (!actorEntry.actor) {
        return;
      }

      const mapper = actorEntry.actor.getMapper();
      const vtkPlanes = mapper.getClippingPlanes();

      let slabThickness = RENDERING_DEFAULTS.MINIMUM_SLAB_THICKNESS;
      if (actorEntry.slabThickness) {
        slabThickness = actorEntry.slabThickness;
      }

      const { viewPlaneNormal, focalPoint } = updatedCamera;

      this.setOrientationOfClippingPlanes(
        vtkPlanes,
        slabThickness,
        viewPlaneNormal,
        focalPoint
      );
    });
  }

  public setOrientationOfClippingPlanes(
    vtkPlanes: Array<vtkPlane>,
    slabThickness: number,
    viewPlaneNormal: Point3,
    focalPoint: Point3
  ): void {
    if (vtkPlanes.length < 2) {
      return;
    }

    const scaledDistance = <Point3>[
      viewPlaneNormal[0],
      viewPlaneNormal[1],
      viewPlaneNormal[2],
    ];
    vtkMath.multiplyScalar(scaledDistance, slabThickness);

    vtkPlanes[0].setNormal(viewPlaneNormal);
    const newOrigin1 = <Point3>[0, 0, 0];
    vtkMath.subtract(focalPoint, scaledDistance, newOrigin1);
    vtkPlanes[0].setOrigin(newOrigin1);

    vtkPlanes[1].setNormal(
      -viewPlaneNormal[0],
      -viewPlaneNormal[1],
      -viewPlaneNormal[2]
    );
    const newOrigin2 = <Point3>[0, 0, 0];
    vtkMath.add(focalPoint, scaledDistance, newOrigin2);
    vtkPlanes[1].setOrigin(newOrigin2);
  }

  private _getWorldDistanceViewUpAndViewRight(bounds, viewUp, viewPlaneNormal) {
    const viewUpCorners = this._getCorners(bounds);
    const viewRightCorners = this._getCorners(bounds);

    const viewRight = vec3.cross(vec3.create(), viewUp, viewPlaneNormal);

    let transform = vtkMatrixBuilder
      .buildFromDegree()
      .identity()
      .rotateFromDirections(viewUp, [1, 0, 0]);

    viewUpCorners.forEach((pt) => transform.apply(pt));

    // range is now maximum X distance
    let minY = Infinity;
    let maxY = -Infinity;
    for (let i = 0; i < 8; i++) {
      const y = viewUpCorners[i][0];
      if (y > maxY) {
        maxY = y;
      }
      if (y < minY) {
        minY = y;
      }
    }

    transform = vtkMatrixBuilder
      .buildFromDegree()
      .identity()
      .rotateFromDirections(
        [viewRight[0], viewRight[1], viewRight[2]],
        [1, 0, 0]
      );

    viewRightCorners.forEach((pt) => transform.apply(pt));

    // range is now maximum Y distance
    let minX = Infinity;
    let maxX = -Infinity;
    for (let i = 0; i < 8; i++) {
      const x = viewRightCorners[i][0];
      if (x > maxX) {
        maxX = x;
      }
      if (x < minX) {
        minX = x;
      }
    }

    return { widthWorld: maxX - minX, heightWorld: maxY - minY };
  }

  protected _shouldUseNativeDataType() {
    const { useNorm16Texture, preferSizeOverAccuracy } =
      getConfiguration().rendering;
    return useNorm16Texture || preferSizeOverAccuracy;
  }

  _getCorners(bounds: Array<number>): Array<number>[] {
    return [
      [bounds[0], bounds[2], bounds[4]],
      [bounds[0], bounds[2], bounds[5]],
      [bounds[0], bounds[3], bounds[4]],
      [bounds[0], bounds[3], bounds[5]],
      [bounds[1], bounds[2], bounds[4]],
      [bounds[1], bounds[2], bounds[5]],
      [bounds[1], bounds[3], bounds[4]],
      [bounds[1], bounds[3], bounds[5]],
    ];
  }

  _getFocalPointForResetCamera(
    centeredFocalPoint: Point3,
    previousCamera: ICamera,
    { resetPan = true, resetToCenter = true }
  ): Point3 {
    if (resetToCenter && resetPan) {
      return centeredFocalPoint;
    }

    if (resetToCenter && !resetPan) {
      return hasNaNValues(previousCamera.focalPoint)
        ? centeredFocalPoint
        : previousCamera.focalPoint;
    }

    if (!resetToCenter && resetPan) {
      // this is an interesting case that means the reset camera should not
      // change the slice (default behavior is to go to the center of the
      // image), and rather just reset the pan on the slice that is currently
      // being viewed
      const oldCamera = previousCamera;
      const oldFocalPoint = oldCamera.focalPoint;
      const oldViewPlaneNormal = oldCamera.viewPlaneNormal;

      const vectorFromOldFocalPointToCenteredFocalPoint = vec3.subtract(
        vec3.create(),
        centeredFocalPoint,
        oldFocalPoint
      );

      const distanceFromOldFocalPointToCenteredFocalPoint = vec3.dot(
        vectorFromOldFocalPointToCenteredFocalPoint,
        oldViewPlaneNormal
      );

      const newFocalPoint = vec3.scaleAndAdd(
        vec3.create(),
        centeredFocalPoint,
        oldViewPlaneNormal,
        -1 * distanceFromOldFocalPointToCenteredFocalPoint
      );

      return [newFocalPoint[0], newFocalPoint[1], newFocalPoint[2]];
    }

    if (!resetPan && !resetToCenter) {
      // this means the reset camera should not change the slice and should not
      // touch the pan either.
      return hasNaNValues(previousCamera.focalPoint)
        ? centeredFocalPoint
        : previousCamera.focalPoint;
    }
  }

  /**
   * Determines whether or not the 3D point position is inside the boundaries of the 3D imageData.
   * @param point - 3D coordinate
   * @param bounds - Bounds of the image
   * @returns boolean
   */
  _isInBounds(point: Point3, bounds: number[]): boolean {
    const [xMin, xMax, yMin, yMax, zMin, zMax] = bounds;
    const [x, y, z] = point;
    if (x < xMin || x > xMax || y < yMin || y > yMax || z < zMin || z > zMax) {
      return false;
    }
    return true;
  }

  /**
   * Returns a list of edges for the imageData bounds, which are
   * the cube edges in the case of volumeViewport edges.
   * p1: front, bottom, left
   * p2: front, top, left
   * p3: back, bottom, left
   * p4: back, top, left
   * p5: front, bottom, right
   * p6: front, top, right
   * p7: back, bottom, right
   * p8: back, top, right
   * @param bounds - Bounds of the renderer
   * @returns Edges of the containing bounds
   */
  _getEdges(bounds: Array<number>): Array<[number[], number[]]> {
    const [p1, p2, p3, p4, p5, p6, p7, p8] = this._getCorners(bounds);
    return [
      [p1, p2],
      [p1, p5],
      [p1, p3],
      [p2, p4],
      [p2, p6],
      [p3, p4],
      [p3, p7],
      [p4, p8],
      [p5, p7],
      [p5, p6],
      [p6, p8],
      [p7, p8],
    ];
  }
}

export default Viewport;<|MERGE_RESOLUTION|>--- conflicted
+++ resolved
@@ -799,23 +799,15 @@
 
     let parallelScale;
 
-    if (boundsAspectRatio <= 1.1 * canvasAspectRatio) {
+    if (boundsAspectRatio <= canvasAspectRatio) {
       // can fit full height, so use it minus 10%
-      parallelScale = (1.1 * heightWorld) / 2;
+      parallelScale = heightWorld / 2;
     } else {
       const scaleFactor = boundsAspectRatio / canvasAspectRatio;
 
       // Scale to width exactly - no extra spacing at sides
       parallelScale = (heightWorld * scaleFactor) / 2;
     }
-
-<<<<<<< HEAD
-    //const angle = vtkMath.radiansFromDegrees(activeCamera.getViewAngle())
-=======
-    // parallel scale should be equal to the radius to make the image
-    // fit the window see https://github.com/Kitware/vtk-js/blob/5ec65e9d9ad06ef4d6450df75cb1f7f15ed11501/Sources/Rendering/Core/Renderer/index.js
-    const parallelScale = radius;
->>>>>>> 2da8c4ee
 
     let w1 = bounds[1] - bounds[0];
     let w2 = bounds[3] - bounds[2];
