{
  "name": "@cornerstonejs/core",
  "version": "1.19.1",
  "description": "",
  "main": "src/index.ts",
  "types": "dist/esm/index.d.ts",
<<<<<<< HEAD
  "module": "src/index.ts",
  "repository": "https://github.com/cornerstonejs/cornerstone3D-beta",
=======
  "module": "dist/esm/index.js",
  "repository": "https://github.com/cornerstonejs/cornerstone3D",
>>>>>>> 5b0292ff
  "files": [
    "dist/",
    "src/"
  ],
  "directories": {
    "test": "test"
  },
  "sideEffects": false,
  "scripts": {
    "build:cjs": "tsc --project ./tsconfig.cjs.json",
    "build:esm": "tsc --project ./tsconfig.esm.json",
    "build:esm:watch": "tsc --project ./tsconfig.esm.json --watch",
    "build:umd": "cross-env NODE_ENV=production webpack --config .webpack/webpack.prod.js",
    "build:all": "yarn run build:umd && yarn run build:cjs && yarn run build:esm",
    "clean": "shx rm -rf dist",
    "copy-dts": "copyfiles -u 1 \"src/**/*.d.ts\" dist/cjs && copyfiles -u 1 \"src/**/*.d.ts\" dist/esm",
    "build": "yarn run build:all && yarn run copy-dts",
    "dev": "tsc --project ./tsconfig.esm.json --watch",
    "api-check": "api-extractor --debug run",
    "build:update-api": "yarn run build && api-extractor run --local",
    "prepublishOnly": "yarn run build",
    "webpack:watch": "webpack --mode development --progress --watch  --config ./.webpack/webpack.dev.js"
  },
  "dependencies": {
    "@kitware/vtk.js": "27.3.1",
    "detect-gpu": "^5.0.22",
    "gl-matrix": "^3.4.3",
    "lodash.clonedeep": "4.5.0"
  },
  "contributors": [
    {
      "name": "Cornerstone.js Contributors",
      "url": "https://github.com/orgs/cornerstonejs/people"
    }
  ],
  "license": "MIT",
  "funding": {
    "type": "individual",
    "url": "https://ohif.org/donate"
  }
}<|MERGE_RESOLUTION|>--- conflicted
+++ resolved
@@ -4,13 +4,8 @@
   "description": "",
   "main": "src/index.ts",
   "types": "dist/esm/index.d.ts",
-<<<<<<< HEAD
-  "module": "src/index.ts",
-  "repository": "https://github.com/cornerstonejs/cornerstone3D-beta",
-=======
   "module": "dist/esm/index.js",
   "repository": "https://github.com/cornerstonejs/cornerstone3D",
->>>>>>> 5b0292ff
   "files": [
     "dist/",
     "src/"
