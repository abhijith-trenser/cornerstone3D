--- conflicted
+++ resolved
@@ -1,10 +1,6 @@
 {
   "name": "@cornerstonejs/core",
-<<<<<<< HEAD
   "version": "4.0.0-beta.3",
-=======
-  "version": "3.33.5",
->>>>>>> 2b17e979
   "description": "Cornerstone3D Core",
   "module": "./dist/esm/index.js",
   "types": "./dist/esm/index.d.ts",
