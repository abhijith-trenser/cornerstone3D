{
  "name": "@cornerstonejs/ai",
<<<<<<< HEAD
  "version": "4.0.0-beta.3",
=======
  "version": "3.33.5",
>>>>>>> 2b17e979
  "description": "AI and ML Interfaces for Cornerstone3D",
  "files": [
    "dist"
  ],
  "module": "./dist/esm/index.js",
  "types": "./dist/esm/index.d.ts",
  "directories": {
    "build": "dist"
  },
  "exports": {
    ".": {
      "import": "./dist/esm/index.js",
      "types": "./dist/esm/index.d.ts"
    },
    "./version": {
      "node": "./dist/esm/version.js",
      "import": "./dist/esm/version.js",
      "types": "./dist/esm/version.d.ts"
    }
  },
  "publishConfig": {
    "access": "public"
  },
  "scripts": {
    "prebuild": "node ../../scripts/generate-version.js ./",
    "test": "jest --testTimeout 60000",
    "clean": "rm -rf node_modules/.cache/storybook && shx rm -rf dist",
    "clean:deep": "yarn run clean && shx rm -rf node_modules",
    "build": "yarn run build:esm",
    "build:esm": "tsc --project ./tsconfig.json",
    "build:esm:watch": "tsc --project ./tsconfig.json --watch",
    "dev": "tsc --project ./tsconfig.json --watch",
    "build:all": "yarn run build:esm",
    "start": "tsc --project ./tsconfig.json --watch",
    "format": "prettier --write 'src/**/*.js' 'test/**/*.js'",
    "lint": "oxlint .",
    "api-check": "api-extractor --debug run ",
    "prepublishOnly": "yarn clean && yarn build"
  },
  "repository": {
    "type": "git",
    "url": "git+https://github.com/cornerstonejs/cornerstone3D.git"
  },
  "author": "@cornerstonejs",
  "license": "MIT",
  "bugs": {
    "url": "https://github.com/cornerstonejs/cornerstone3D/issues"
  },
  "homepage": "https://github.com/cornerstonejs/cornerstone3D/blob/main/packages/ai/README.md",
  "dependencies": {
    "@babel/runtime-corejs2": "^7.17.8",
    "buffer": "^6.0.3",
    "dcmjs": "^0.43.1",
    "gl-matrix": "^3.4.3",
    "lodash.clonedeep": "^4.5.0",
    "ndarray": "^1.0.19",
    "onnxruntime-common": "1.17.1",
    "onnxruntime-web": "1.17.1"
  },
  "peerDependencies": {
<<<<<<< HEAD
    "@cornerstonejs/core": "^4.0.0-beta.3",
    "@cornerstonejs/tools": "^4.0.0-beta.3"
=======
    "@cornerstonejs/core": "^3.33.5",
    "@cornerstonejs/tools": "^3.33.5"
>>>>>>> 2b17e979
  }
}<|MERGE_RESOLUTION|>--- conflicted
+++ resolved
@@ -1,10 +1,6 @@
 {
   "name": "@cornerstonejs/ai",
-<<<<<<< HEAD
   "version": "4.0.0-beta.3",
-=======
-  "version": "3.33.5",
->>>>>>> 2b17e979
   "description": "AI and ML Interfaces for Cornerstone3D",
   "files": [
     "dist"
@@ -65,12 +61,7 @@
     "onnxruntime-web": "1.17.1"
   },
   "peerDependencies": {
-<<<<<<< HEAD
     "@cornerstonejs/core": "^4.0.0-beta.3",
     "@cornerstonejs/tools": "^4.0.0-beta.3"
-=======
-    "@cornerstonejs/core": "^3.33.5",
-    "@cornerstonejs/tools": "^3.33.5"
->>>>>>> 2b17e979
   }
 }