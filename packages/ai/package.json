{
  "name": "@cornerstonejs/ai",
<<<<<<< HEAD
  "version": "3.7.12",
=======
  "version": "3.7.13",
>>>>>>> b6d47b75
  "description": "AI and ML Interfaces for Cornerstone3D",
  "files": [
    "dist"
  ],
  "module": "./dist/esm/index.js",
  "types": "./dist/esm/index.d.ts",
  "directories": {
    "build": "dist"
  },
  "exports": {
    ".": {
      "import": "./dist/esm/index.js",
      "types": "./dist/esm/index.d.ts"
    }
  },
  "publishConfig": {
    "access": "public"
  },
  "scripts": {
    "test": "jest --testTimeout 60000",
    "clean": "rm -rf node_modules/.cache/storybook && shx rm -rf dist",
    "clean:deep": "yarn run clean && shx rm -rf node_modules",
    "build": "yarn run build:esm",
    "build:esm": "tsc --project ./tsconfig.json",
    "build:esm:watch": "tsc --project ./tsconfig.json --watch",
    "dev": "tsc --project ./tsconfig.json --watch",
    "build:all": "yarn run build:esm",
    "start": "tsc --project ./tsconfig.json --watch",
    "format": "prettier --write 'src/**/*.js' 'test/**/*.js'",
    "lint": "eslint --fix .",
    "format-check": "npx eslint ./src --quiet",
    "api-check": "api-extractor --debug run ",
    "prepublishOnly": "yarn clean && yarn build"
  },
  "repository": {
    "type": "git",
    "url": "git+https://github.com/cornerstonejs/cornerstone3D.git"
  },
  "author": "@cornerstonejs",
  "license": "MIT",
  "bugs": {
    "url": "https://github.com/cornerstonejs/cornerstone3D/issues"
  },
  "homepage": "https://github.com/cornerstonejs/cornerstone3D/blob/main/packages/ai/README.md",
  "dependencies": {
    "@babel/runtime-corejs2": "^7.17.8",
    "buffer": "^6.0.3",
    "dcmjs": "^0.29.8",
    "gl-matrix": "^3.4.3",
    "lodash.clonedeep": "^4.5.0",
    "ndarray": "^1.0.19",
    "onnxruntime-common": "1.17.1",
    "onnxruntime-web": "1.17.1"
  },
  "peerDependencies": {
<<<<<<< HEAD
    "@cornerstonejs/core": "^3.7.12",
    "@cornerstonejs/tools": "^3.7.12"
=======
    "@cornerstonejs/core": "^3.7.13",
    "@cornerstonejs/tools": "^3.7.13"
>>>>>>> b6d47b75
  }
}<|MERGE_RESOLUTION|>--- conflicted
+++ resolved
@@ -1,10 +1,6 @@
 {
   "name": "@cornerstonejs/ai",
-<<<<<<< HEAD
-  "version": "3.7.12",
-=======
   "version": "3.7.13",
->>>>>>> b6d47b75
   "description": "AI and ML Interfaces for Cornerstone3D",
   "files": [
     "dist"
@@ -60,12 +56,7 @@
     "onnxruntime-web": "1.17.1"
   },
   "peerDependencies": {
-<<<<<<< HEAD
-    "@cornerstonejs/core": "^3.7.12",
-    "@cornerstonejs/tools": "^3.7.12"
-=======
     "@cornerstonejs/core": "^3.7.13",
     "@cornerstonejs/tools": "^3.7.13"
->>>>>>> b6d47b75
   }
 }