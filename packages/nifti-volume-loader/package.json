{
  "name": "@cornerstonejs/nifti-volume-loader",
<<<<<<< HEAD
  "version": "4.0.0-beta.3",
=======
  "version": "3.33.5",
>>>>>>> 2b17e979
  "description": "Nifti Image Loader for Cornerstone3D",
  "module": "./dist/esm/index.js",
  "types": "./dist/esm/index.d.ts",
  "repository": "https://github.com/cornerstonejs/cornerstone3D",
  "files": [
    "dist/esm"
  ],
  "publishConfig": {
    "access": "public"
  },
  "sideEffects": false,
  "exports": {
    ".": {
      "import": "./dist/esm/index.js",
      "types": "./dist/esm/index.d.ts"
    },
    "./helpers": {
      "import": "./dist/esm/helpers/index.js",
      "types": "./dist/esm/helpers/index.d.ts"
    },
    "./helpers/*": {
      "import": "./dist/esm/helpers/*.js",
      "types": "./dist/esm/helpers/*.d.ts"
    },
    "./constants": {
      "import": "./dist/esm/constants/index.js",
      "types": "./dist/esm/constants/index.d.ts"
    },
    "./constants/*": {
      "import": "./dist/esm/constants/*.js",
      "types": "./dist/esm/constants/*.d.ts"
    },
    "./enums": {
      "import": "./dist/esm/enums/index.js",
      "types": "./dist/esm/enums/index.d.ts"
    },
    "./enums/*": {
      "import": "./dist/esm/enums/*.js",
      "types": "./dist/esm/enums/*.d.ts"
    },
    "./version": {
      "node": "./dist/esm/version.js",
      "import": "./dist/esm/version.js",
      "types": "./dist/esm/version.d.ts"
    }
  },
  "scripts": {
    "prebuild": "node ../../scripts/generate-version.js ./",
    "build:esm": "tsc --project ./tsconfig.json",
    "build:esm:watch": "tsc --project ./tsconfig.json --watch",
    "build:all": "yarn run build:esm",
    "dev": "tsc --project ./tsconfig.json --watch",
    "build": "yarn run build:all",
    "clean": "rm -rf node_modules/.cache/storybook && shx rm -rf dist",
    "clean:deep": "yarn run clean && shx rm -rf node_modules",
    "lint": "oxlint .",
    "api-check": "api-extractor --debug run ",
    "prepublishOnly": "yarn run build",
    "webpack:watch": "webpack --mode development --progress --watch  --config ./.webpack/webpack.dev.js"
  },
  "dependencies": {
    "nifti-reader-js": "^0.6.8"
  },
  "peerDependencies": {
<<<<<<< HEAD
    "@cornerstonejs/core": "^4.0.0-beta.3"
=======
    "@cornerstonejs/core": "^3.33.5"
>>>>>>> 2b17e979
  },
  "contributors": [
    {
      "name": "Cornerstone.js Contributors",
      "url": "https://github.com/orgs/cornerstonejs/people"
    }
  ],
  "license": "MIT",
  "funding": {
    "type": "individual",
    "url": "https://ohif.org/donate"
  }
}<|MERGE_RESOLUTION|>--- conflicted
+++ resolved
@@ -1,10 +1,6 @@
 {
   "name": "@cornerstonejs/nifti-volume-loader",
-<<<<<<< HEAD
   "version": "4.0.0-beta.3",
-=======
-  "version": "3.33.5",
->>>>>>> 2b17e979
   "description": "Nifti Image Loader for Cornerstone3D",
   "module": "./dist/esm/index.js",
   "types": "./dist/esm/index.d.ts",
@@ -69,11 +65,7 @@
     "nifti-reader-js": "^0.6.8"
   },
   "peerDependencies": {
-<<<<<<< HEAD
     "@cornerstonejs/core": "^4.0.0-beta.3"
-=======
-    "@cornerstonejs/core": "^3.33.5"
->>>>>>> 2b17e979
   },
   "contributors": [
     {
