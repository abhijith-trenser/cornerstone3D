--- conflicted
+++ resolved
@@ -21,15 +21,11 @@
 } from '../../getInstanceModule';
 
 function metaDataProvider(type, imageId) {
-<<<<<<< HEAD
+  if (Array.isArray(imageId)) {
+    return;
+  }
   const { MetadataModules } = external.cornerstone.Enums;
   if (type === MetadataModules.MULTIFRAME) {
-=======
-  if (Array.isArray(imageId)) {
-    return;
-  }
-  if (type === 'multiframeModule') {
->>>>>>> 7e7c3eb2
     // the get function removes the PerFrameFunctionalGroupsSequence
     const { metadata, frame } =
       multiframeMetadata.retrieveMultiframeMetadata(imageId);
@@ -267,18 +263,7 @@
   // Note: this is not a DICOM module, but a useful metadata that can be
   // retrieved from the image
   if (type === 'transferSyntax') {
-<<<<<<< HEAD
     return getTransferSyntax(imageId, metaData);
-=======
-    // Get either the FMI, which is NOT permitted in the DICOMweb data, but
-    // is sometimes found there anyways, or the available transfer syntax, which
-    // is the recommended way of getting it.
-    return {
-      transferSyntaxUID:
-        getValue<string>(metaData['00020010']) ||
-        getValue<string>(metaData['00083002']),
-    };
->>>>>>> 7e7c3eb2
   }
 
   if (type === 'petSeriesModule') {
@@ -327,10 +312,13 @@
 }
 
 export function getTransferSyntax(imageId, metaData) {
-  return {
-    transferSyntaxUID: getValue<string>(
-      metaData['00020010'] || metaData['00083002']
-    ),
-  };
+    // Use either the FMI, which is NOT permitted in the DICOMweb data, but
+    // is sometimes found there anyways, or the available transfer syntax, which
+    // is the recommended way of getting it.
+    return {
+      transferSyntaxUID:
+        getValue<string>(metaData['00020010']) ||
+        getValue<string>(metaData['00083002']),
+    };
 }
 export default metaDataProvider;