{
  "name": "@cornerstonejs/dicom-image-loader",
<<<<<<< HEAD
  "version": "3.7.12",
=======
  "version": "3.7.13",
>>>>>>> b6d47b75
  "description": "Cornerstone Image Loader for DICOM WADO-URI and WADO-RS and Local file",
  "keywords": [
    "DICOM",
    "WADO",
    "cornerstone",
    "medical",
    "imaging"
  ],
  "author": "@cornerstonejs (previously Chris Hafey)",
  "homepage": "https://github.com/cornerstonejs/cornerstone3D",
  "license": "MIT",
  "module": "./dist/esm/index.js",
  "types": "./dist/esm/index.d.ts",
  "files": [
    "./dist/"
  ],
  "repository": {
    "type": "git",
    "url": "https://github.com/cornerstonejs/cornerstone3D.git"
  },
  "publishConfig": {
    "access": "public"
  },
  "exports": {
    ".": {
      "import": "./dist/esm/index.js",
      "types": "./dist/esm/index.d.ts"
    },
    "./constants": {
      "import": "./dist/esm/constants/index.js",
      "types": "./dist/esm/constants/index.d.ts"
    },
    "./constants/*": {
      "import": "./dist/esm/constants/*.js",
      "types": "./dist/esm/constants/*.d.ts"
    },
    "./imageLoader": {
      "import": "./dist/esm/imageLoader/index.js",
      "types": "./dist/esm/imageLoader/index.d.ts"
    },
    "./wadors": {
      "import": "./dist/esm/imageLoader/wadors/index.js",
      "types": "./dist/esm/imageLoader/wadors/index.d.ts"
    },
    "./wadors/*": {
      "import": "./dist/esm/imageLoader/wadors/*.js",
      "types": "./dist/esm/imageLoader/wadors/*.d.ts"
    },
    "./wadouri": {
      "import": "./dist/esm/imageLoader/wadouri/index.js",
      "types": "./dist/esm/imageLoader/wadouri/index.d.ts"
    },
    "./wadouri/*": {
      "import": "./dist/esm/imageLoader/wadouri/*.js",
      "types": "./dist/esm/imageLoader/wadouri/*.d.ts"
    },
    "./types": {
      "types": "./dist/esm/types/index.d.ts"
    },
    "./types/*": {
      "types": "./dist/esm/types/*.d.ts"
    }
  },
  "scripts": {
    "build:loader": "yarn run build:all && yarn run copy-dts",
    "build:esm": "tsc --project ./tsconfig.json",
    "build:esm:watch": "tsc --project ./tsconfig.json --watch",
    "build:umd:dynamic": "cross-env NODE_ENV=production webpack --config .webpack/webpack-dynamic-import.js",
    "build:umd:bundle": "cross-env NODE_ENV=production webpack --config .webpack/webpack-bundle.js",
    "build:all": "yarn run build:esm",
    "copy-dts": "echo 'not implemented yet'",
    "clean": "shx rm -rf dist",
    "clean:deep": "yarn run clean && shx rm -rf node_modules",
    "format-check": "npx eslint ./src --quiet",
    "api-check": "api-extractor --debug run ",
    "cm": "npx git-cz",
    "clean:dist": "shx rm -rf dist",
    "clean:docs": "shx rm -rf documentation",
    "clean:coverage": "shx rm -rf coverage",
    "doc": "npm run doc:generate && opn documentation/index.html",
    "doc:generate": "npm run clean:docs && jsdoc -c .jsdocrc",
    "dev": "tsc --project ./tsconfig.json --watch",
    "eslint": "eslint -c .eslintrc.js src",
    "eslint-quiet": "eslint -c .eslintrc.js --quiet src",
    "eslint-fix": "eslint -c .eslintrc.js --fix src",
    "eslint-fix-test": "eslint -c .eslintrc.js --fix test",
    "start": "npm run webpack:dev",
    "start:dev": "webpack-dev-server --config .webpack/webpack-dev",
    "test": "npm run test:chrome",
    "test:ci": "echo 'test:ci not implemented yet'",
    "test:all": "npm run test && npm run test:chrome && npm run test:firefox",
    "test:chrome": "karma start config/karma/karma-base.js",
    "test:firefox": "karma start config/karma/karma-firefox.js",
    "test:watch": "karma start config/karma/karma-watch.js",
    "watch": "npm run clean && shx mkdir dist && npm run webpack:watch",
    "webpack:dev": "webpack serve --progress --config .webpack/webpack-dev.js",
    "webpack:dynamic-import": "webpack --progress --config .webpack/webpack-dynamic-import",
    "webpack:bundle": "webpack --progress --config .webpack/webpack-bundle",
    "webpack:dynamic-import:watch": "webpack --progress --watch --config .webpack/webpack-dynamic-import",
    "webpack:dynamic-import:debug": "webpack --progress --watch --config .webpack/webpack-dynamic-import-debug",
    "webpack:watch": "webpack --progress --watch  --config .webpack",
    "prepublishOnly": "yarn run build:loader"
  },
  "dependencies": {
    "@cornerstonejs/codec-charls": "^1.2.3",
    "@cornerstonejs/codec-libjpeg-turbo-8bit": "^1.2.2",
    "@cornerstonejs/codec-openjpeg": "^1.2.2",
    "@cornerstonejs/codec-openjph": "^2.4.5",
    "comlink": "^4.4.1",
    "dicom-parser": "^1.8.9",
    "jpeg-lossless-decoder-js": "^2.1.0",
    "pako": "^2.0.4",
    "uuid": "^9.0.0"
  },
  "peerDependencies": {
<<<<<<< HEAD
    "@cornerstonejs/core": "^3.7.12",
=======
    "@cornerstonejs/core": "^3.7.13",
>>>>>>> b6d47b75
    "dicom-parser": "^1.8.9"
  },
  "lint-staged": {
    "src/**/*.{js,jsx,json,css}": [
      "eslint --fix",
      "prettier --write",
      "git add"
    ]
  },
  "config": {
    "commitizen": {
      "path": "./node_modules/cz-conventional-changelog"
    }
  }
}<|MERGE_RESOLUTION|>--- conflicted
+++ resolved
@@ -1,10 +1,6 @@
 {
   "name": "@cornerstonejs/dicom-image-loader",
-<<<<<<< HEAD
-  "version": "3.7.12",
-=======
   "version": "3.7.13",
->>>>>>> b6d47b75
   "description": "Cornerstone Image Loader for DICOM WADO-URI and WADO-RS and Local file",
   "keywords": [
     "DICOM",
@@ -120,11 +116,7 @@
     "uuid": "^9.0.0"
   },
   "peerDependencies": {
-<<<<<<< HEAD
-    "@cornerstonejs/core": "^3.7.12",
-=======
     "@cornerstonejs/core": "^3.7.13",
->>>>>>> b6d47b75
     "dicom-parser": "^1.8.9"
   },
   "lint-staged": {
