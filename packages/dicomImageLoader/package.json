{
  "name": "@cornerstonejs/dicom-image-loader",
<<<<<<< HEAD
  "version": "4.0.0-beta.3",
=======
  "version": "3.33.5",
>>>>>>> 2b17e979
  "description": "Cornerstone Image Loader for DICOM WADO-URI and WADO-RS and Local file",
  "keywords": [
    "DICOM",
    "WADO",
    "cornerstone",
    "medical",
    "imaging"
  ],
  "author": "@cornerstonejs (previously Chris Hafey)",
  "homepage": "https://github.com/cornerstonejs/cornerstone3D",
  "license": "MIT",
  "module": "./dist/esm/index.js",
  "types": "./dist/esm/index.d.ts",
  "files": [
    "./dist/"
  ],
  "repository": {
    "type": "git",
    "url": "https://github.com/cornerstonejs/cornerstone3D.git"
  },
  "publishConfig": {
    "access": "public"
  },
  "exports": {
    ".": {
      "import": "./dist/esm/index.js",
      "types": "./dist/esm/index.d.ts"
    },
    "./constants": {
      "import": "./dist/esm/constants/index.js",
      "types": "./dist/esm/constants/index.d.ts"
    },
    "./constants/*": {
      "import": "./dist/esm/constants/*.js",
      "types": "./dist/esm/constants/*.d.ts"
    },
    "./imageLoader": {
      "import": "./dist/esm/imageLoader/index.js",
      "types": "./dist/esm/imageLoader/index.d.ts"
    },
    "./wadors": {
      "import": "./dist/esm/imageLoader/wadors/index.js",
      "types": "./dist/esm/imageLoader/wadors/index.d.ts"
    },
    "./wadors/*": {
      "import": "./dist/esm/imageLoader/wadors/*.js",
      "types": "./dist/esm/imageLoader/wadors/*.d.ts"
    },
    "./wadouri": {
      "import": "./dist/esm/imageLoader/wadouri/index.js",
      "types": "./dist/esm/imageLoader/wadouri/index.d.ts"
    },
    "./wadouri/*": {
      "import": "./dist/esm/imageLoader/wadouri/*.js",
      "types": "./dist/esm/imageLoader/wadouri/*.d.ts"
    },
    "./types": {
      "types": "./dist/esm/types/index.d.ts"
    },
    "./types/*": {
      "types": "./dist/esm/types/*.d.ts"
    }
  },
  "scripts": {
    "build:loader": "yarn run build:all && yarn run copy-dts",
    "build:esm": "tsc --project ./tsconfig.json",
    "build:esm:watch": "tsc --project ./tsconfig.json --watch",
    "build:umd:dynamic": "cross-env NODE_ENV=production webpack --config .webpack/webpack-dynamic-import.js",
    "build:umd:bundle": "cross-env NODE_ENV=production webpack --config .webpack/webpack-bundle.js",
    "build:all": "yarn run build:esm",
    "copy-dts": "echo 'not implemented yet'",
    "clean": "shx rm -rf dist",
    "clean:deep": "yarn run clean && shx rm -rf node_modules",
    "api-check": "api-extractor --debug run ",
    "cm": "npx git-cz",
    "clean:dist": "shx rm -rf dist",
    "clean:docs": "shx rm -rf documentation",
    "clean:coverage": "shx rm -rf coverage",
    "doc": "npm run doc:generate && opn documentation/index.html",
    "doc:generate": "npm run clean:docs && jsdoc -c .jsdocrc",
    "dev": "tsc --project ./tsconfig.json --watch",
    "lint": "oxlint .",
    "start": "npm run webpack:dev",
    "start:dev": "webpack-dev-server --config .webpack/webpack-dev",
    "test": "npm run test:chrome",
    "test:ci": "echo 'test:ci not implemented yet'",
    "test:all": "npm run test && npm run test:chrome && npm run test:firefox",
    "test:chrome": "karma start config/karma/karma-base.js",
    "test:firefox": "karma start config/karma/karma-firefox.js",
    "test:watch": "karma start config/karma/karma-watch.js",
    "watch": "npm run clean && shx mkdir dist && npm run webpack:watch",
    "webpack:dev": "webpack serve --progress --config .webpack/webpack-dev.js",
    "webpack:dynamic-import": "webpack --progress --config .webpack/webpack-dynamic-import",
    "webpack:bundle": "webpack --progress --config .webpack/webpack-bundle",
    "webpack:dynamic-import:watch": "webpack --progress --watch --config .webpack/webpack-dynamic-import",
    "webpack:dynamic-import:debug": "webpack --progress --watch --config .webpack/webpack-dynamic-import-debug",
    "webpack:watch": "webpack --progress --watch  --config .webpack",
    "prepublishOnly": "yarn run build:loader"
  },
  "dependencies": {
    "@cornerstonejs/codec-charls": "^1.2.3",
    "@cornerstonejs/codec-libjpeg-turbo-8bit": "^1.2.2",
    "@cornerstonejs/codec-openjpeg": "^1.2.2",
    "@cornerstonejs/codec-openjph": "^2.4.5",
    "comlink": "^4.4.1",
    "dicom-parser": "^1.8.9",
    "jpeg-lossless-decoder-js": "^2.1.0",
    "pako": "^2.0.4",
    "uuid": "^9.0.0"
  },
  "peerDependencies": {
<<<<<<< HEAD
    "@cornerstonejs/core": "^4.0.0-beta.3",
=======
    "@cornerstonejs/core": "^3.33.5",
>>>>>>> 2b17e979
    "dicom-parser": "^1.8.9"
  },
  "config": {
    "commitizen": {
      "path": "./node_modules/cz-conventional-changelog"
    }
  }
}<|MERGE_RESOLUTION|>--- conflicted
+++ resolved
@@ -1,10 +1,6 @@
 {
   "name": "@cornerstonejs/dicom-image-loader",
-<<<<<<< HEAD
   "version": "4.0.0-beta.3",
-=======
-  "version": "3.33.5",
->>>>>>> 2b17e979
   "description": "Cornerstone Image Loader for DICOM WADO-URI and WADO-RS and Local file",
   "keywords": [
     "DICOM",
@@ -116,11 +112,7 @@
     "uuid": "^9.0.0"
   },
   "peerDependencies": {
-<<<<<<< HEAD
     "@cornerstonejs/core": "^4.0.0-beta.3",
-=======
-    "@cornerstonejs/core": "^3.33.5",
->>>>>>> 2b17e979
     "dicom-parser": "^1.8.9"
   },
   "config": {
