--- conflicted
+++ resolved
@@ -1,10 +1,6 @@
 {
     "name": "@cornerstonejs/adapters",
-<<<<<<< HEAD
     "version": "4.0.0-beta.3",
-=======
-    "version": "3.33.5",
->>>>>>> 2b17e979
     "description": "Adapters for Cornerstone3D to/from formats including DICOM SR and others",
     "module": "./dist/esm/index.js",
     "types": "./dist/esm/index.d.ts",
@@ -93,12 +89,7 @@
         "ndarray": "^1.0.19"
     },
     "peerDependencies": {
-<<<<<<< HEAD
         "@cornerstonejs/core": "^4.0.0-beta.3",
         "@cornerstonejs/tools": "^4.0.0-beta.3"
-=======
-        "@cornerstonejs/core": "^3.33.5",
-        "@cornerstonejs/tools": "^3.33.5"
->>>>>>> 2b17e979
     }
 }