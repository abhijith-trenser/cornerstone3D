--- conflicted
+++ resolved
@@ -133,10 +133,7 @@
 const defaultThresholdOption = [...thresholdOptions.keys()][2];
 const thresholdArgs = thresholdOptions.get(defaultThresholdOption);
 
-<<<<<<< HEAD
 toolMap.set('ThresholdCircle', {
-=======
-interpolationTools.set('ThresholdSphereIsland', {
   baseTool: BrushTool.toolName,
   configuration: {
     ...configuration,
@@ -149,7 +146,6 @@
 });
 
 interpolationTools.set('ThresholdCircle', {
->>>>>>> 2f637181
   baseTool: BrushTool.toolName,
   configuration: {
     ...configuration,
