import { RenderingEngine, Types, Enums } from '@cornerstonejs/core';
import {
  initDemo,
  createImageIdsAndCacheMetaData,
  setTitleAndDescription,
  addDropdownToToolbar,
} from '../../../../utils/demo/helpers';
import * as cornerstoneTools from '@cornerstonejs/tools';

// This is for debugging purposes
console.warn(
  'Click on index.ts to open source code for this example --------->'
);

const {
  PanTool,
  WindowLevelTool,
  StackScrollMouseWheelTool,
  ZoomTool,
  PlanarRotateTool,
  ToolGroupManager,
  Enums: csToolsEnums,
} = cornerstoneTools;

const { ViewportType } = Enums;
const { MouseBindings } = csToolsEnums;

const toolGroupId = 'STACK_TOOL_GROUP_ID';
const leftClickTools = [WindowLevelTool.toolName, PlanarRotateTool.toolName];
const defaultLeftClickTool = leftClickTools[0];
let currentLeftClickTool = leftClickTools[0];

// ======== Set up page ======== //
setTitleAndDescription(
  'Basic Stack Manipulation',
  'Manipulation tools for a stack viewport'
);

const content = document.getElementById('content');
const element = document.createElement('div');

// Disable right click context menu so we can have right click tools
element.oncontextmenu = (e) => e.preventDefault();

element.id = 'cornerstone-element';
element.style.width = '500px';
element.style.height = '500px';

content.appendChild(element);

const instructions = document.createElement('p');
instructions.innerText =
  'Middle Click: Pan\nRight Click: Zoom\n Mouse Wheel: Stack Scroll';

content.append(instructions);
// ============================= //

addDropdownToToolbar({
  options: {
    values: leftClickTools,
    defaultValue: defaultLeftClickTool,
  },
  onSelectedValueChange: (selectedValue) => {
    const toolGroup = ToolGroupManager.getToolGroup(toolGroupId);

    toolGroup.setToolPassive(currentLeftClickTool);

    toolGroup.setToolActive(<string>selectedValue, {
      bindings: [
        {
          mouseButton: MouseBindings.Primary, // Left Click
        },
      ],
    });

    currentLeftClickTool = selectedValue;
  },
});

/**
 * Runs the demo
 */
async function run() {
  // Init Cornerstone and related libraries
  await initDemo();

  // Add tools to Cornerstone3D
  cornerstoneTools.addTool(PanTool);
  cornerstoneTools.addTool(WindowLevelTool);
  cornerstoneTools.addTool(StackScrollMouseWheelTool);
  cornerstoneTools.addTool(ZoomTool);
  cornerstoneTools.addTool(PlanarRotateTool);

  // Define a tool group, which defines how mouse events map to tool commands for
  // Any viewport using the group
  const toolGroup = ToolGroupManager.createToolGroup(toolGroupId);

  // Add tools to the tool group
  toolGroup.addTool(WindowLevelTool.toolName);
  toolGroup.addTool(PanTool.toolName);
  toolGroup.addTool(ZoomTool.toolName);
  toolGroup.addTool(StackScrollMouseWheelTool.toolName, { loop: false });
  toolGroup.addTool(PlanarRotateTool.toolName);

  // Set the initial state of the tools, here all tools are active and bound to
  // Different mouse inputs
  toolGroup.setToolActive(defaultLeftClickTool, {
    bindings: [
      {
        mouseButton: MouseBindings.Primary, // Left Click
      },
    ],
  });
  toolGroup.setToolActive(PanTool.toolName, {
    bindings: [
      {
        mouseButton: MouseBindings.Auxiliary, // Middle Click
      },
    ],
  });
  toolGroup.setToolActive(ZoomTool.toolName, {
    bindings: [
      {
        mouseButton: MouseBindings.Secondary, // Right Click
      },
    ],
  });
  // As the Stack Scroll mouse wheel is a tool using the `mouseWheelCallback`
  // hook instead of mouse buttons, it does not need to assign any mouse button.
  toolGroup.setToolActive(StackScrollMouseWheelTool.toolName);

  // Get Cornerstone imageIds and fetch metadata into RAM
  const imageIds = await createImageIdsAndCacheMetaData({
    StudyInstanceUID:
      '1.3.6.1.4.1.14519.5.2.1.7009.2403.334240657131972136850343327463',
    SeriesInstanceUID:
      '1.3.6.1.4.1.14519.5.2.1.7009.2403.226151125820845824875394858561',
    wadoRsRoot: 'https://d3t6nz73ql33tx.cloudfront.net/dicomweb',
  });

  // Instantiate a rendering engine
  const renderingEngineId = 'myRenderingEngine';
  const renderingEngine = new RenderingEngine(renderingEngineId);

  // Create a stack viewport
  const viewportId = 'CT_STACK';
  const viewportInput = {
    viewportId,
    type: ViewportType.STACK,
    element,
    defaultOptions: {
      background: <Types.Point3>[0.2, 0, 0.2],
    },
  };

  renderingEngine.enableElement(viewportInput);

  // Set the tool group on the viewport
  toolGroup.addViewport(viewportId, renderingEngineId);

  // Get the stack viewport that was created
  const viewport = <Types.IStackViewport>(
    renderingEngine.getViewport(viewportId)
  );

  // Set the stack on the viewport
<<<<<<< HEAD
  viewport.setStack(imageIds.slice(0, 30));

  cornerstoneTools.utilities.stackPrefetch.enable(element);
=======
  viewport.setStack(imageIds);

  cornerstoneTools.utilities.stackPrefetch.enable(viewport.element);
>>>>>>> dde6ed05

  // Render the image
  viewport.render();
}

run();<|MERGE_RESOLUTION|>--- conflicted
+++ resolved
@@ -164,15 +164,9 @@
   );
 
   // Set the stack on the viewport
-<<<<<<< HEAD
-  viewport.setStack(imageIds.slice(0, 30));
-
-  cornerstoneTools.utilities.stackPrefetch.enable(element);
-=======
   viewport.setStack(imageIds);
 
   cornerstoneTools.utilities.stackPrefetch.enable(viewport.element);
->>>>>>> dde6ed05
 
   // Render the image
   viewport.render();
