--- conflicted
+++ resolved
@@ -1,10 +1,6 @@
 {
   "name": "@cornerstonejs/tools",
-<<<<<<< HEAD
-  "version": "3.7.12",
-=======
   "version": "3.7.13",
->>>>>>> b6d47b75
   "description": "Cornerstone3D Tools",
   "types": "./dist/esm/index.d.ts",
   "module": "./dist/esm/index.js",
@@ -107,11 +103,7 @@
     "canvas": "^3.1.0"
   },
   "peerDependencies": {
-<<<<<<< HEAD
-    "@cornerstonejs/core": "^3.7.12",
-=======
     "@cornerstonejs/core": "^3.7.13",
->>>>>>> b6d47b75
     "@kitware/vtk.js": "32.12.1",
     "@types/d3-array": "^3.0.4",
     "@types/d3-interpolate": "^3.0.1",
