--- conflicted
+++ resolved
@@ -353,13 +353,8 @@
       this.setViewportsCursorByToolName(toolName);
     } else {
       // reset to default cursor only if there is no other tool with primary binding
-<<<<<<< HEAD
       const activeToolIdentifier = this.getActivePrimaryMouseButtonTool();
       if (!activeToolIdentifier && useCursor) {
-=======
-      const activeToolName = this.getActivePrimaryMouseButtonTool();
-      if (!activeToolName && useCursor) {
->>>>>>> f6efcca7
         const cursor = MouseCursor.getDefinedCursor('default');
         this._setCursorForViewports(cursor);
       }
