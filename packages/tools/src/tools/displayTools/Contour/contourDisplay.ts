--- conflicted
+++ resolved
@@ -134,69 +134,6 @@
     );
   }
 
-<<<<<<< HEAD
-  _renderContourSets(viewport, geometryIds, segmentationRepresentationUID);
-}
-
-function _renderContourSets(
-  viewport,
-  geometryIds,
-  segmentationRepresentationUID
-) {
-  geometryIds.forEach((geometryId) => {
-    const geometry = cache.getGeometry(geometryId);
-    if (!geometry) {
-      throw new Error(`No contours found for geometryId ${geometryId}`);
-    }
-
-    if (geometry.type !== Enums.GeometryType.CONTOUR) {
-      // Todo: later we can support converting other geometries to contours
-      throw new Error(
-        `Geometry type ${geometry.type} not supported for rendering.`
-      );
-    }
-
-    if (!geometry.data) {
-      console.warn(
-        `No contours found for geometryId ${geometryId}. Skipping render.`
-      );
-      return;
-    }
-
-    const contourSet = geometry.data as Types.IContourSet;
-
-    _renderContourSet(viewport, contourSet, segmentationRepresentationUID);
-  });
-}
-
-function _renderContourSet(
-  viewport: Types.IVolumeViewport,
-  contourSet: Types.IContourSet,
-  segmentationRepresentationUID: string
-): void {
-  contourSet.getContours().forEach((contour: Types.IContour, index) => {
-    const contourUID = `${segmentationRepresentationUID}_${contourSet.id}_${index}}`;
-    _renderContour(viewport, contour, contourUID);
-  });
-
-  viewport.resetCamera();
-  viewport.render();
-}
-
-function _renderContour(
-  viewport: Types.IVolumeViewport,
-  contour: Types.IContour,
-  contourUID: string
-): void {
-  const actorUID = contourUID;
-  const actorEntry = viewport.getActor(actorUID);
-
-  if (!actorEntry) {
-    addContourToElement(viewport.element, contour, actorUID);
-  } else {
-    throw new Error('Not implemented yet. (Update contour)');
-  }
-=======
   // add the contour sets to the viewport
   addOrUpdateContourSets(
     viewport,
@@ -204,7 +141,6 @@
     representationConfig,
     toolGroupConfig
   );
->>>>>>> 5b0292ff
 }
 
 function _removeContourFromToolGroupViewports(
