--- conflicted
+++ resolved
@@ -15,12 +15,9 @@
   SegmentationRepresentationConfig,
   ToolGroupSpecificRepresentation,
 } from '../../types/SegmentationStateTypes';
-<<<<<<< HEAD
 import { surfaceDisplay } from './Surface';
-=======
 import { contourDisplay } from './Contour';
 import { labelmapDisplay } from './Labelmap';
->>>>>>> 5b0292ff
 
 /**
  * In Cornerstone3DTools, displaying of segmentations are handled by the SegmentationDisplayTool.
@@ -147,46 +144,22 @@
         const config = this._getMergedRepresentationsConfig(toolGroupId);
 
         const viewportsRenderList = [];
-        const display =
-          representation.type === Representations.Labelmap
-            ? labelmapDisplay
-            : contourDisplay;
+
+        const renderers = {
+          [Representations.Labelmap]: labelmapDisplay,
+          [Representations.Contour]: contourDisplay,
+          [Representations.Surface]: surfaceDisplay,
+        }
+
+        const display = renderers[representation.type];
+
 
         for (const viewport of toolGroupViewports) {
-<<<<<<< HEAD
-          if (representation.type == Representations.Labelmap) {
-            viewportsRenderList.push(
-              labelmapDisplay.render(
-                viewport as Types.IVolumeViewport,
-                representation,
-                config
-              )
-            );
-          } else if (representation.type == Representations.Contour) {
-            viewportsRenderList.push(
-              contourDisplay.render(
-                viewport as Types.IVolumeViewport,
-                representation,
-                config
-              )
-            );
-          } else if (representation.type == Representations.Surface) {
-            viewportsRenderList.push(
-              surfaceDisplay.render(
-                viewport as Types.IVolumeViewport,
-                representation,
-                config
-              )
-            );
-          }
-        }
-=======
           const renderedViewport = display.render(
             viewport as Types.IVolumeViewport,
             representation,
             config
           );
->>>>>>> 5b0292ff
 
           viewportsRenderList.push(renderedViewport);
         }
