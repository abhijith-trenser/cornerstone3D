--- conflicted
+++ resolved
@@ -954,19 +954,11 @@
         cachedStats[targetId] = {
           Modality: metadata.Modality,
           area,
-<<<<<<< HEAD
-          mean: stats[1]?.value,
-          stdDev: stats[2]?.value,
-          max: stats[0]?.value,
-          statsArray: stats,
-          pointsInShape: stats[4]?.value,
-=======
           mean: stats.mean?.value,
           stdDev: stats.stdDev?.value,
           max: stats.max?.value,
           statsArray: stats.array,
-          pointsInShape: pointsInShape,
->>>>>>> bc54ae70
+
           areaUnit: getCalibratedAreaUnits(null, image),
           modalityUnit,
         };
