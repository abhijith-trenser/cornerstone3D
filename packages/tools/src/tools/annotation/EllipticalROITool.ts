--- conflicted
+++ resolved
@@ -1099,19 +1099,10 @@
         cachedStats[targetId] = {
           Modality: metadata.Modality,
           area,
-<<<<<<< HEAD
-          mean: stats[1]?.value,
-          max: stats[0]?.value,
-          stdDev: stats[2]?.value,
-          statsArray: stats,
-          pointsInShape: stats[4]?.value,
-=======
           mean: stats.mean?.value,
           max: stats.max?.value,
           stdDev: stats.stdDev?.value,
           statsArray: stats.array,
-          pointsInShape,
->>>>>>> bc54ae70
           isEmptyArea,
           areaUnit: getCalibratedAreaUnits(null, image),
           modalityUnit,
