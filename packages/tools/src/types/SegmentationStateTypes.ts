--- conflicted
+++ resolved
@@ -1,4 +1,9 @@
 import * as Enums from '../enums';
+import {
+  ContourConfig,
+  ContourRenderingConfig,
+  ContourSegmentationData,
+} from './ContourTypes';
 import {
   ContourConfig,
   ContourRenderingConfig,
@@ -135,7 +140,6 @@
 export type ToolGroupSpecificContourRepresentation =
   ToolGroupSpecificRepresentationState & {
     config: ContourRenderingConfig;
-<<<<<<< HEAD
     segmentationRepresentationSpecificConfig?: RepresentationConfig;
     segmentSpecificConfig?: SegmentSpecificRepresentationConfig;
   };
@@ -143,8 +147,6 @@
 export type ToolGroupSpecificSurfaceRepresentation =
   ToolGroupSpecificRepresentationState & {
     config: SurfaceRenderingConfig;
-=======
->>>>>>> 5b0292ff
     segmentationRepresentationSpecificConfig?: RepresentationConfig;
     segmentSpecificConfig?: SegmentSpecificRepresentationConfig;
   };
