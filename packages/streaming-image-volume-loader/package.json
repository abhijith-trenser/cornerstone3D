--- conflicted
+++ resolved
@@ -1,10 +1,6 @@
 {
   "name": "@cornerstonejs/streaming-image-volume-loader",
-<<<<<<< HEAD
   "version": "0.6.12",
-=======
-  "version": "0.6.11",
->>>>>>> f6efcca7
   "description": "",
   "main": "dist/umd/index.js",
   "types": "dist/esm/index.d.ts",
@@ -30,11 +26,7 @@
     "webpack:watch": "webpack --mode development --progress --watch  --config ./.webpack/webpack.dev.js"
   },
   "dependencies": {
-<<<<<<< HEAD
     "@cornerstonejs/core": "^0.23.0",
-=======
-    "@cornerstonejs/core": "^0.22.3",
->>>>>>> f6efcca7
     "cornerstone-wado-image-loader": "^4.2.1"
   },
   "peerDependencies": {
@@ -42,7 +34,7 @@
   },
   "devDependencies": {
     "@cornerstonejs/calculate-suv": "1.0.2",
-    "@cornerstonejs/dicom-image-loader": "^0.1.1"
+    "cornerstone-wado-image-loader": "^4.2.1"
   },
   "contributors": [
     {
