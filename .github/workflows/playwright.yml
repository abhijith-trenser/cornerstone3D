--- conflicted
+++ resolved
@@ -27,18 +27,12 @@
       #   run: bun x playwright install-deps chromium
       - name: Run Playwright tests
         run: |
-<<<<<<< HEAD
-          export NODE_OPTIONS="--max_old_space_size=16192"
-          bun x playwright test
-      - name: Upload blob report to GitHub Actions Artifacts
-=======
           export NODE_OPTIONS="--max_old_space_size=10192"
           bun run test:e2e:coverage
       - name: create the coverage report
         run: |
           bun nyc report --reporter=lcov --reporter=text
       - name: Upload the coverage report to GitHub Actions Artifacts
->>>>>>> 575d330a
         if: ${{ !cancelled() }}
         uses: actions/upload-artifact@v4
         with:
