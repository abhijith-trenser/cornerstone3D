--- conflicted
+++ resolved
@@ -170,25 +170,6 @@
         "name": "CINE Tool",
         "description": "Demonstrates the usage of the CINE tool"
       },
-<<<<<<< HEAD
-      "segmentationRendering": {
-        "name": "Labelmap Segmentation Rendering",
-        "description": "Demonstrates how to add a Labelmap to the viewports for rendering"
-      },
-      "contourSegmentationRepresentation": {
-        "name": "Contour Segmentation Representation",
-        "description": "Demonstrates how to use the Contour Segmentation Representation"
-      },
-      "surfaceSegmentationRepresentation": {
-        "name": "Surface Segmentation Representation",
-        "description": "Demonstrates how to use the Surface Segmentation Representation"
-      },
-      "segmentationSwapping": {
-        "name": "Segmentation Swapping",
-        "description": "Demonstrate how to display segmentations on a volume viewport, and swap which segmentation is being displayed"
-      },
-=======
->>>>>>> 5b0292ff
       "planarFreehandROITool": {
         "name": "Freehand ROI Tool",
         "description": "Demonstrates drawing of both open and closed freehand ROIs (contour tool) on stack and volume viewports"
@@ -223,6 +204,10 @@
         "name": "Contour Segmentation Representation",
         "description": "Demonstrates how to use the Contour Segmentation Representation"
       },
+      "surfaceSegmentationRepresentation": {
+        "name": "Surface Segmentation Representation",
+        "description": "Demonstrates how to use the Surface Segmentation Representation"
+      },
       "labelmapSwapping": {
         "name": "Labelmap Segmentation Swapping",
         "description": "Demonstrate how to display segmentations on a volume viewport, and swap which segmentation is being displayed"
